--- conflicted
+++ resolved
@@ -17,11 +17,8 @@
 import { QueryInput } from './QueryInput'
 import { SearchButton } from './SearchButton'
 import { ISearchScope, SearchFilterChips } from './SearchFilterChips'
-<<<<<<< HEAD
 import { AddFilterDropdown } from './AddFilterDropdown'
-=======
 import { ThemePreferenceProps } from '../theme'
->>>>>>> d18bb5d3
 
 interface Props extends SettingsCascadeProps, ThemeProps, ThemePreferenceProps, ActivationProps, PatternTypeProps {
     authenticatedUser: GQL.IUser | null
