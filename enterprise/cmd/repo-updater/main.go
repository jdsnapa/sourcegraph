--- conflicted
+++ resolved
@@ -74,28 +74,7 @@
 		}
 	}()
 
-<<<<<<< HEAD
-	// Migrate pre-spec campaigns. We'll try to do this every five minutes
-	// until it succeeds, at which point it will never happen again.
-	//
-	// This code can be removed in Sourcegraph 3.21 or later.
-	go func() {
-		for {
-			svc := campaigns.NewServiceWithClock(campaignsStore, nil, clock)
-			if err := svc.MigratePreSpecCampaigns(ctx); err != nil {
-				log15.Error("MigratePreSpecCampaigns", "error", err)
-			} else {
-				return
-			}
-
-			time.Sleep(5 * time.Minute)
-		}
-	}()
-
-	// TODO(jchen): This is an unfortunate compromise to not rewrite ossDB methods for now.
-=======
 	// TODO(jchen): This is an unfortunate compromise to not rewrite ossDB.ExternalServices for now.
->>>>>>> 144da099
 	dbconn.Global = db
 	permsStore := edb.NewPermsStore(db, clock)
 	permsSyncer := authz.NewPermsSyncer(repoStore, permsStore, clock, ratelimit.DefaultRegistry)
