<!--
###################################### READ ME ###########################################
### This changelog should always be read on `main` branch. Its contents on version   ###
### branches do not necessarily reflect the changes that have gone into that branch.   ###
##########################################################################################
-->

# Changelog

All notable changes to Sourcegraph are documented in this file.

<!-- START CHANGELOG -->

## Unreleased

### Added

- Password reset link expiration can be customized via `auth.passwordResetLinkExpiry` in the site config. [#13999](https://github.com/sourcegraph/sourcegraph/issues/13999)
- Campaign steps may now include environment variables from outside of the campaign spec using [array syntax](http://docs.sourcegraph.com/campaigns/references/campaign_spec_yaml_reference#environment-array). [#15822](https://github.com/sourcegraph/sourcegraph/issues/15822)
- The total size of all Git repositories and the lines of code for indexed branches are displayed in the site admin overview. [#15125](https://github.com/sourcegraph/sourcegraph/issues/15125)
- Extensions can now add decorations to files on the sidebar tree view and tree page through the experimental `FileDecoration` API. [#15833](https://github.com/sourcegraph/sourcegraph/pull/15833)
- Extensions can now easily query the Sourcegraph GraphQL API through a dedicated API method. [#15566](https://github.com/sourcegraph/sourcegraph/pull/15566)
<<<<<<< HEAD
- When a newer version of a campaign spec is uploaded, a message is now displayed when viewing the campaign or an outdated campaign spec. [#14532](https://github.com/sourcegraph/sourcegraph/issues/14532)
=======
- Individual changesets can now be downloaded as a diff. [#16098](https://github.com/sourcegraph/sourcegraph/issues/16098)
>>>>>>> 750c5482

### Changed

- Search indexer tuned to wait longer before assuming a deadlock has occurred. Previously if the indexserver had many cores (40+) and indexed a monorepo it could give up. [#16110](https://github.com/sourcegraph/sourcegraph/pull/16110)
- The total size of all Git repositories and the lines of code for indexed branches will be sent back in pings as part of critical telemetry. [#16188](https://github.com/sourcegraph/sourcegraph/pull/16188)
- The `gitserver` container now has a dependency on Postgres. This does not require any additional configuration unless access to Postgres requires a sidecar proxy / firewall rules. [#16121](https://github.com/sourcegraph/sourcegraph/pull/16121)

### Fixed

- Syntax highlighting on files with mixed extension case (e.g. `.CPP` vs `.cpp`) now works as expected. [#11327](https://github.com/sourcegraph/sourcegraph/issues/11327)
- After applying a campaign, some GitLab MRs might have had outdated state shown in the UI until the next sync with the code host. [#16100](https://github.com/sourcegraph/sourcegraph/pull/16100)
- The web app no longer sends stale text document content to extensions. [#14965](https://github.com/sourcegraph/sourcegraph/issues/14965)
- The blob viewer now supports multiple decorations per line as intended. [#15063](https://github.com/sourcegraph/sourcegraph/issues/15063)

### Removed

-

## 3.22.0

### Added

- GraphQL and TOML syntax highlighting is now back (special thanks to @rvantonder) [#13935](https://github.com/sourcegraph/sourcegraph/issues/13935)
- Zig and DreamMaker syntax highlighting.
- Campaigns now support publishing GitHub draft PRs and GitLab WIP MRs. [#7998](https://github.com/sourcegraph/sourcegraph/issues/7998)
- `indexed-searcher`'s watchdog can be configured and has additional instrumentation. This is useful when diagnosing [zoekt-webserver is restarting due to watchdog](https://docs.sourcegraph.com/admin/observability/troubleshooting#scenario-zoekt-webserver-is-restarting-due-to-watchdog). [#15148](https://github.com/sourcegraph/sourcegraph/pull/15148)
- Pings now contain Redis & Postgres server versions. [14405](https://github.com/sourcegraph/sourcegraph/14405)
- Aggregated usage data of the search onboarding tour is now included in pings. The data tracked are: total number of views of the onboarding tour, total number of views of each step in the onboarding tour, total number of tours closed. [#15113](https://github.com/sourcegraph/sourcegraph/pull/15113)
- Users can now specify credentials for code hosts to enable campaigns for non site-admin users. [#15506](https://github.com/sourcegraph/sourcegraph/pull/15506)
- A `campaigns.restrictToAdmins` site configuration option has been added to prevent non site-admin users from using campaigns. [#15785](https://github.com/sourcegraph/sourcegraph/pull/15785)
- Number of page views on campaign apply page, page views on campaign details page after create/update, closed campaigns, created campaign specs and changesets specs and the sum of changeset diff stats will be sent back in pings. [#15279](https://github.com/sourcegraph/sourcegraph/pull/15279)
- Users can now explicitly set their primary email address. [#15683](https://github.com/sourcegraph/sourcegraph/pull/15683)
- "[Why code search is still needed for monorepos](https://docs.sourcegraph.com/adopt/code_search_in_monorepos)" doc page

### Changed

- Improved contrast / visibility in comment syntax highlighting. [#14546](https://github.com/sourcegraph/sourcegraph/issues/14546)
- Campaigns are no longer in beta. [#14900](https://github.com/sourcegraph/sourcegraph/pull/14900)
- Campaigns now have a fancy new icon. [#14740](https://github.com/sourcegraph/sourcegraph/pull/14740)
- Search queries with an unbalanced closing paren `)` are now invalid, since this likely indicates an error. Previously, patterns with dangling `)` were valid in some cases. Note that patterns with dangling `)` can still be searched, but should be quoted via `content:"foo)"`. [#15042](https://github.com/sourcegraph/sourcegraph/pull/15042)
- Extension providers can now return AsyncIterables, enabling dynamic provider results without dependencies. [#15042](https://github.com/sourcegraph/sourcegraph/issues/15061)
- Deprecated the `"email.smtp": { "disableTLS" }` site config option, this field has been replaced by `"email.smtp": { "noVerifyTLS" }`. [#15682](https://github.com/sourcegraph/sourcegraph/pull/15682)

### Fixed

- The `file:` added to the search field when navigating to a tree or file view will now behave correctly when the file path contains spaces. [#12296](https://github.com/sourcegraph/sourcegraph/issues/12296)
- OAuth login now respects site configuration `experimentalFeatures: { "tls.external": {...} }` for custom certificates and skipping TLS verify. [#14144](https://github.com/sourcegraph/sourcegraph/issues/14144)
- If the `HEAD` file in a cloned repo is absent or truncated, background cleanup activities will use a best-effort default to remedy the situation. [#14962](https://github.com/sourcegraph/sourcegraph/pull/14962)
- Search input will always show suggestions. Previously we only showed suggestions for letters and some special characters. [#14982](https://github.com/sourcegraph/sourcegraph/pull/14982)
- Fixed an issue where `not` keywords were not recognized inside expression groups, and treated incorrectly as patterns. [#15139](https://github.com/sourcegraph/sourcegraph/pull/15139)
- Fixed an issue where hover pop-ups would not show on the first character of a valid hover range in search queries. [#15410](https://github.com/sourcegraph/sourcegraph/pull/15410)
- Fixed an issue where submodules configured with a relative URL resulted in non-functional hyperlinks in the file tree UI. [#15286](https://github.com/sourcegraph/sourcegraph/issues/15286)
- Pushing commits to public GitLab repositories with campaigns now works, since we use the configured token even if the repository is public. [#15536](https://github.com/sourcegraph/sourcegraph/pull/15536)
- `.kts` is now highlighted properly as Kotlin code, fixed various other issues in Kotlin syntax highlighting.
- Fixed an issue where the value of `content:` was treated literally when the regular expression toggle is active. [#15639](https://github.com/sourcegraph/sourcegraph/pull/15639)
- Fixed an issue where non-site admins were prohibited from updating some of their other personal metadata when `auth.enableUsernameChanges` was `false`. [#15663](https://github.com/sourcegraph/sourcegraph/issues/15663)
- Fixed the `url` fields of repositories and trees in GraphQL returning URLs that were not %-encoded (e.g. when the repository name contained spaces). [#15667](https://github.com/sourcegraph/sourcegraph/issues/15667)
- Fixed "Find references" showing errors in the references panel in place of the syntax-highlighted code for repositories with spaces in their name. [#15618](https://github.com/sourcegraph/sourcegraph/issues/15618)
- Fixed an issue where specifying the `repohasfile` filter did not return results as expected unless `repo` was specified. [#15894](https://github.com/sourcegraph/sourcegraph/pull/15894)
- Fixed an issue causing user input in the search query field to be erased in some cases. [#15921](https://github.com/sourcegraph/sourcegraph/issues/15921).

### Removed

-

## 3.21.2

:warning: WARNING :warning: For users of single-image Sourcegraph instance, please delete the secret key file `/var/lib/sourcegraph/token` inside the container before attempting to upgrade to 3.21.x.

### Fixed

- Fix externalURLs alert logic [#14980](https://github.com/sourcegraph/sourcegraph/pull/14980)

## 3.21.1

:warning: WARNING :warning: For users of single-image Sourcegraph instance, please delete the secret key file `/var/lib/sourcegraph/token` inside the container before attempting to upgrade to 3.21.x.

### Fixed

- Fix alerting for native integration condition [#14775](https://github.com/sourcegraph/sourcegraph/pull/14775)
- Fix query with large repo count hanging [#14944](https://github.com/sourcegraph/sourcegraph/pull/14944)
- Fix server upgrade where codeintel database does not exist [#14953](https://github.com/sourcegraph/sourcegraph/pull/14953)
- CVE-2019-18218 in postgres docker image [#14954](https://github.com/sourcegraph/sourcegraph/pull/14954)
- Fix an issue where .git/HEAD in invalid [#14962](https://github.com/sourcegraph/sourcegraph/pull/14962)
- Repository syncing will not happen more frequently than the repoListUpdateInterval config value [#14901](https://github.com/sourcegraph/sourcegraph/pull/14901) [#14983](https://github.com/sourcegraph/sourcegraph/pull/14983)

## 3.21.0

:warning: WARNING :warning: For users of single-image Sourcegraph instance, please delete the secret key file `/var/lib/sourcegraph/token` inside the container before attempting to upgrade to 3.21.x.

### Added

- The new GraphQL API query field `namespaceByName(name: String!)` makes it easier to look up the user or organization with the given name. Previously callers needed to try looking up the user and organization separately.
- Changesets created by campaigns will now include a link back to the campaign in their body text. [#14033](https://github.com/sourcegraph/sourcegraph/issues/14033)
- Users can now preview commits that are going to be created in their repositories in the campaign preview UI. [#14181](https://github.com/sourcegraph/sourcegraph/pull/14181)
- If emails are configured, the user will be sent an email when important account information is changed. This currently encompasses changing/resetting the password, adding/removing emails, and adding/removing access tokens. [#14320](https://github.com/sourcegraph/sourcegraph/pull/14320)
- A subset of changesets can now be published by setting the `published` flag in campaign specs [to an array](https://docs.sourcegraph.com/@main/campaigns/campaign_spec_yaml_reference#publishing-only-specific-changesets), which allows only specific changesets within a campaign to be published based on the repository name. [#13476](https://github.com/sourcegraph/sourcegraph/pull/13476)
- Homepage panels are now enabled by default. [#14287](https://github.com/sourcegraph/sourcegraph/issues/14287)
- The most recent ping data is now available to site admins via the Site-admin > Pings page. [#13956](https://github.com/sourcegraph/sourcegraph/issues/13956)
- Homepage panel engagement metrics will be sent back in pings. [#14589](https://github.com/sourcegraph/sourcegraph/pull/14589)
- Homepage now has a footer with links to different extensibility features. [#14638](https://github.com/sourcegraph/sourcegraph/issues/14638)
- Added an onboarding tour of Sourcegraph for new users. It can be enabled in user settings with `experimentalFeatures.showOnboardingTour` [#14636](https://github.com/sourcegraph/sourcegraph/pull/14636)
- Added an onboarding tour of Sourcegraph for new users. [#14636](https://github.com/sourcegraph/sourcegraph/pull/14636)
- Repository GraphQL queries now support an `after` parameter that permits cursor-based pagination. [#13715](https://github.com/sourcegraph/sourcegraph/issues/13715)
- Searches in the Recent Searches panel and other places are now syntax highlighted. [#14443](https://github.com/sourcegraph/sourcegraph/issues/14443)

### Changed

- Interactive search mode is now disabled by default because the new plain text search input is smarter. To reenable it, add `{ "experimentalFeatures": { "splitSearchModes": true } }` in user settings.
- The extension registry has been redesigned to make it easier to find non-default Sourcegraph extensions.
- Tokens and similar sensitive information included in the userinfo portion of remote repository URLs will no longer be visible on the Mirroring settings page. [#14153](https://github.com/sourcegraph/sourcegraph/pull/14153)
- The sign in and sign up forms have been redesigned with better input validation.
- Kubernetes admins mounting [configuration files](https://docs.sourcegraph.com/admin/config/advanced_config_file#kubernetes-configmap) are encouraged to change how the ConfigMap is mounted. See the new documentation. Previously our documentation suggested using subPath. However, this lead to Kubernetes not automatically updating the files on configuration change. [#14297](https://github.com/sourcegraph/sourcegraph/pull/14297)
- The precise code intel bundle manager will now expire any converted LSIF data that is older than `PRECISE_CODE_INTEL_MAX_DATA_AGE` (30 days by default) that is also not visible from the tip of the default branch.
- `SRC_LOG_LEVEL=warn` is now the default in Docker Compose and Kubernetes deployments, reducing the amount of uninformative log spam. [#14458](https://github.com/sourcegraph/sourcegraph/pull/14458)
- Permissions data that were stored in deprecated binary format are abandoned. Downgrade from 3.21 to 3.20 is OK, but to 3.19 or prior versions might experience missing/incomplete state of permissions for a short period of time. [#13740](https://github.com/sourcegraph/sourcegraph/issues/13740)
- The query builder page is now disabled by default. To reenable it, add `{ "experimentalFeatures": { "showQueryBuilder": true } }` in user settings.
- The GraphQL `updateUser` mutation now returns the updated user (instead of an empty response).

### Fixed

- Git clone URLs now validate their format correctly. [#14313](https://github.com/sourcegraph/sourcegraph/pull/14313)
- Usernames set in Slack `observability.alerts` now apply correctly. [#14079](https://github.com/sourcegraph/sourcegraph/pull/14079)
- Path segments in breadcrumbs get truncated correctly again on small screen sizes instead of inflating the header bar. [#14097](https://github.com/sourcegraph/sourcegraph/pull/14097)
- GitLab pipelines are now parsed correctly and show their current status in campaign changesets. [#14129](https://github.com/sourcegraph/sourcegraph/pull/14129)
- Fixed an issue where specifying any repogroups would effectively search all repositories for all repogroups. [#14190](https://github.com/sourcegraph/sourcegraph/pull/14190)
- Changesets that were previously closed after being detached from a campaign are now reopened when being reattached. [#14099](https://github.com/sourcegraph/sourcegraph/pull/14099)
- Previously large files that match the site configuration [search.largeFiles](https://docs.sourcegraph.com/admin/config/site_config#search-largeFiles) would not be indexed if they contained a large number of unique trigrams. We now index those files as well. Note: files matching the glob still need to be valid utf-8. [#12443](https://github.com/sourcegraph/sourcegraph/issues/12443)
- Git tags without a `creatordate` value will no longer break tag search within a repository. [#5453](https://github.com/sourcegraph/sourcegraph/issues/5453)
- Campaigns pages now work properly on small viewports. [#14292](https://github.com/sourcegraph/sourcegraph/pull/14292)
- Fix an issue with viewing repositories that have spaces in the repository name [#2867](https://github.com/sourcegraph/sourcegraph/issues/2867)

### Removed

- Syntax highlighting for GraphQL, INI, TOML, and Perforce files has been removed [due to incompatible/absent licenses](https://github.com/sourcegraph/sourcegraph/issues/13933). We plan to [add it back in the future](https://github.com/sourcegraph/sourcegraph/issues?q=is%3Aissue+is%3Aopen+add+syntax+highlighting+for+develop+a+).
- Search scope pages (`/search/scope/:id`) were removed.
- User-defined search scopes are no longer shown below the search bar on the homepage. Use the [`quicklinks`](https://docs.sourcegraph.com/user/personalization/quick_links) setting instead to display links there.
- The explore page (`/explore`) was removed.
- The sign out page was removed.
- The unused GraphQL types `DiffSearchResult` and `DeploymentConfiguration` were removed.
- The deprecated GraphQL mutation `updateAllMirrorRepositories`.
- The deprecated GraphQL field `Site.noRepositoriesEnabled`.
- Total counts of users by product area have been removed from pings.
- Aggregate daily, weekly, and monthly latencies (in ms) of code intelligence events (e.g., hover tooltips) have been removed from pings.

## 3.20.1

### Fixed

- gomod: rollback go-diff to v0.5.3 (v0.6.0 causes panic in certain cases) [#13973](https://github.com/sourcegraph/sourcegraph/pull/13973).
- Fixed an issue causing the scoped query in the search field to be erased when viewing files. [#13954](https://github.com/sourcegraph/sourcegraph/pull/13954).

## 3.20.0

### Added

- Site admins can now force a specific user to re-authenticate on their next request or visit. [#13647](https://github.com/sourcegraph/sourcegraph/pull/13647)
- Sourcegraph now watches its [configuration files](https://docs.sourcegraph.com/admin/config/advanced_config_file) (when using external files) and automatically applies the changes to Sourcegraph's configuration when they change. For example, this allows Sourcegraph to detect when a Kubernetes ConfigMap changes. [#13646](https://github.com/sourcegraph/sourcegraph/pull/13646)
- To define repository groups (`search.repositoryGroups` in global, org, or user settings), you can now specify regular expressions in addition to single repository names. [#13730](https://github.com/sourcegraph/sourcegraph/pull/13730)
- The new site configuration property `search.limits` configures the maximum search timeout and the maximum number of repositories to search for various types of searches. [#13448](https://github.com/sourcegraph/sourcegraph/pull/13448)
- Files and directories can now be excluded from search by adding the file `.sourcegraph/ignore` to the root directory of a repository. Each line in the _ignore_ file is interpreted as a globbing pattern. [#13690](https://github.com/sourcegraph/sourcegraph/pull/13690)
- Structural search syntax now allows regular expressions in patterns. Also, `...` can now be used in place of `:[_]`. See the [documentation](https://docs.sourcegraph.com/@main/code_search/reference/structural) for example syntax. [#13809](https://github.com/sourcegraph/sourcegraph/pull/13809)
- The total size of all Git repositories and the lines of code for indexed branches will be sent back in pings. [#13764](https://github.com/sourcegraph/sourcegraph/pull/13764)
- Experimental: A new homepage UI for Sourcegraph Server shows the user their recent searches, repositories, files, and saved searches. It can be enabled with `experimentalFeatures.showEnterpriseHomePanels`. [#13407](https://github.com/sourcegraph/sourcegraph/issues/13407)

### Changed

- Campaigns are enabled by default for all users. Site admins may view and create campaigns; everyone else may only view campaigns. The new site configuration property `campaigns.enabled` can be used to disable campaigns for all users. The properties `campaigns.readAccess`, `automation.readAccess.enabled`, and `"experimentalFeatures": { "automation": "enabled" }}` are deprecated and no longer have any effect.
- Diff and commit searches are limited to 10,000 repositories (if `before:` or `after:` filters are used), or 50 repositories (if no time filters are used). You can configure this limit in the site configuration property `search.limits`. [#13386](https://github.com/sourcegraph/sourcegraph/pull/13386)
- The site configuration `maxReposToSearch` has been deprecated in favor of the property `maxRepos` on `search.limits`. [#13439](https://github.com/sourcegraph/sourcegraph/pull/13439)
- Search queries are now processed by a new parser that will always be enabled going forward. There should be no material difference in behavior. In case of adverse effects, the previous parser can be reenabled by setting `"search.migrateParser": false` in settings. [#13435](https://github.com/sourcegraph/sourcegraph/pull/13435)
- It is now possible to search for file content that excludes a term using the `NOT` operator. [#12412](https://github.com/sourcegraph/sourcegraph/pull/12412)
- `NOT` is available as an alternative syntax of `-` on supported keywords `repo`, `file`, `content`, `lang`, and `repohasfile`. [#12412](https://github.com/sourcegraph/sourcegraph/pull/12412)
- Negated content search is now also supported for unindexed repositories. Previously it was only supported for indexed repositories [#13359](https://github.com/sourcegraph/sourcegraph/pull/13359).
- The experimental feature flag `andOrQuery` is deprecated. [#13435](https://github.com/sourcegraph/sourcegraph/pull/13435)
- After a user's password changes, they will be signed out on all devices and must sign in again. [#13647](https://github.com/sourcegraph/sourcegraph/pull/13647)
- `rev:` is available as alternative syntax of `@` for searching revisions instead of the default branch [#13133](https://github.com/sourcegraph/sourcegraph/pull/13133)
- Campaign URLs have changed to use the campaign name instead of an opaque ID. The old URLs no longer work. [#13368](https://github.com/sourcegraph/sourcegraph/pull/13368)
- A new `external_service_repos` join table was added. The migration required to make this change may take a few minutes.

### Fixed

- User satisfaction/NPS surveys will now correctly provide a range from 0–10, rather than 0–9. [#13163](https://github.com/sourcegraph/sourcegraph/pull/13163)
- Fixed a bug where we returned repositories with invalid revisions in the search results. Now, if a user specifies an invalid revision, we show an alert. [#13271](https://github.com/sourcegraph/sourcegraph/pull/13271)
- Previously it wasn't possible to search for certain patterns containing `:` because they would not be considered valid filters. We made these checks less strict. [#10920](https://github.com/sourcegraph/sourcegraph/pull/10920)
- When a user signs out of their account, all of their sessions will be invalidated, not just the session where they signed out. [#13647](https://github.com/sourcegraph/sourcegraph/pull/13647)
- URL information will no longer be leaked by the HTTP referer header. This prevents the user's password reset code from being leaked. [#13804](https://github.com/sourcegraph/sourcegraph/pull/13804)
- GitLab OAuth2 user authentication now respects `tls.external` site setting. [#13814](https://github.com/sourcegraph/sourcegraph/pull/13814)

### Removed

- The smartSearchField feature is now always enabled. The `experimentalFeatures.smartSearchField` settings option has been removed.

## 3.19.2

### Fixed

- search: always limit commit and diff to less than 10,000 repos [a97f81b0f7](https://github.com/sourcegraph/sourcegraph/commit/a97f81b0f79535253bd7eae6c30d5c91d48da5ca)
- search: configurable limits on commit/diff search [1c22d8ce1](https://github.com/sourcegraph/sourcegraph/commit/1c22d8ce13c149b3fa3a7a26f8cb96adc89fc556)
- search: add site configuration for maxTimeout [d8d61b43c0f](https://github.com/sourcegraph/sourcegraph/commit/d8d61b43c0f0d229d46236f2f128ca0f93455172)

## 3.19.1

### Fixed

- migrations: revert migration causing deadlocks in some deployments [#13194](https://github.com/sourcegraph/sourcegraph/pull/13194)

## 3.19.0

### Added

- Emails can be now be sent to SMTP servers with self-signed certificates, using `email.smtp.disableTLS`. [#12243](https://github.com/sourcegraph/sourcegraph/pull/12243)
- Saved search emails now include a link to the user's saved searches page. [#11651](https://github.com/sourcegraph/sourcegraph/pull/11651)
- Campaigns can now be synced using GitLab webhooks. [#12139](https://github.com/sourcegraph/sourcegraph/pull/12139)
- Configured `observability.alerts` can now be tested using a GraphQL endpoint, `triggerObservabilityTestAlert`. [#12532](https://github.com/sourcegraph/sourcegraph/pull/12532)
- The Sourcegraph CLI can now serve local repositories for Sourcegraph to clone. This was previously in a command called `src-expose`. See [serving local repositories](https://docs.sourcegraph.com/admin/external_service/src_serve_git) in our documentation to find out more. [#12363](https://github.com/sourcegraph/sourcegraph/issues/12363)
- The count of retained, churned, resurrected, new and deleted users will be sent back in pings. [#12136](https://github.com/sourcegraph/sourcegraph/pull/12136)
- Saved search usage will be sent back in pings. [#12956](https://github.com/sourcegraph/sourcegraph/pull/12956)
- Any request with `?trace=1` as a URL query parameter will enable Jaeger tracing (if Jaeger is enabled). [#12291](https://github.com/sourcegraph/sourcegraph/pull/12291)
- Password reset emails will now be automatically sent to users created by a site admin if email sending is configured and password reset is enabled. Previously, site admins needed to manually send the user this password reset link. [#12803](https://github.com/sourcegraph/sourcegraph/pull/12803)
- Syntax highlighting for `and` and `or` search operators. [#12694](https://github.com/sourcegraph/sourcegraph/pull/12694)
- It is now possible to search for file content that excludes a term using the `NOT` operator. Negating pattern syntax requires setting `"search.migrateParser": true` in settings and is currently only supported for literal and regexp queries on indexed repositories. [#12412](https://github.com/sourcegraph/sourcegraph/pull/12412)
- `NOT` is available as an alternative syntax of `-` on supported keywords `repo`, `file`, `content`, `lang`, and `repohasfile`. `NOT` requires setting `"search.migrateParser": true` option in settings. [#12520](https://github.com/sourcegraph/sourcegraph/pull/12520)

### Changed

- Repository permissions are now always checked and updated asynchronously ([background permissions syncing](https://docs.sourcegraph.com/admin/repo/permissions#background-permissions-syncing)) instead of blocking each operation. The site config option `permissions.backgroundSync` (which enabled this behavior in previous versions) is now a no-op and is deprecated.
- [Background permissions syncing](https://docs.sourcegraph.com/admin/repo/permissions#background-permissions-syncing) (`permissions.backgroundSync`) has become the only option for mirroring repository permissions from code hosts. All relevant site configurations are deprecated.

### Fixed

- Fixed site admins are getting errors when visiting user settings page in OSS version. [#12313](https://github.com/sourcegraph/sourcegraph/pull/12313)
- `github-proxy` now respects the environment variables `HTTP_PROXY`, `HTTPS_PROXY` and `NO_PROXY` (or the lowercase versions thereof). Other services already respect these variables, but this was missed. If you need a proxy to access github.com set the environment variable for the github-proxy container. [#12377](https://github.com/sourcegraph/sourcegraph/issues/12377)
- `sourcegraph-frontend` now respects the `tls.external` experimental setting as well as the proxy environment variables. In proxy environments this allows Sourcegraph to fetch extensions. [#12633](https://github.com/sourcegraph/sourcegraph/issues/12633)
- Fixed a bug that would sometimes cause trailing parentheses to be removed from search queries upon page load. [#12960](https://github.com/sourcegraph/sourcegraph/issues/12690)
- Indexed search will no longer stall if a specific index job stalls. Additionally at scale many corner cases causing indexing to stall have been fixed. [#12502](https://github.com/sourcegraph/sourcegraph/pull/12502)
- Indexed search will quickly recover from rebalancing / roll outs. When a indexed search shard goes down, its repositories are re-indexed by other shards. This takes a while and during a rollout leads to effectively re-indexing all repositories. We now avoid indexing the redistributed repositories once a shard comes back online. [#12474](https://github.com/sourcegraph/sourcegraph/pull/12474)
- Indexed search has many improvements to observability. More detailed Jaeger traces, detailed logging during startup and more prometheus metrics.
- The site admin repository needs-index page is significantly faster. Previously on large instances it would usually timeout. Now it should load within a second. [#12513](https://github.com/sourcegraph/sourcegraph/pull/12513)
- User password reset page now respects the value of site config `auth.minPasswordLength`. [#12971](https://github.com/sourcegraph/sourcegraph/pull/12971)
- Fixed an issue where duplicate search results would show for queries with `or`-expressions. [#12531](https://github.com/sourcegraph/sourcegraph/pull/12531)
- Faster indexed search queries over a large number of repositories. Searching 100k+ repositories is now ~400ms faster and uses much less memory. [#12546](https://github.com/sourcegraph/sourcegraph/pull/12546)

### Removed

- Deprecated site settings `lightstepAccessToken` and `lightstepProject` have been removed. We now only support sending traces to Jaeger. Configure Jaeger with `observability.tracing` site setting.
- Removed `CloneInProgress` option from GraphQL Repositories API. [#12560](https://github.com/sourcegraph/sourcegraph/pull/12560)

## 3.18.0

### Added

- To search across multiple revisions of the same repository, list multiple branch names (or other revspecs) separated by `:` in your query, as in `repo:myrepo@branch1:branch2:branch2`. To search all branches, use `repo:myrepo@*refs/heads/`. Previously this was only supported for diff and commit searches and only available via the experimental site setting `searchMultipleRevisionsPerRepository`.
- The "Add repositories" page (/site-admin/external-services/new) now displays a dismissable notification explaining how and why we access code host data. [#11789](https://github.com/sourcegraph/sourcegraph/pull/11789).
- New `observability.alerts` features:
  - Notifications now provide more details about relevant alerts.
  - Support for email and OpsGenie notifications has been added. Note that to receive email alerts, `email.address` and `email.smtp` must be configured.
  - Some notifiers now have new options:
    - PagerDuty notifiers: `severity` and `apiUrl`
    - Webhook notifiers: `bearerToken`
  - A new `disableSendResolved` option disables notifications for when alerts resolve themselves.
- Recently firing critical alerts can now be displayed to admins via site alerts, use the flag `{ "alerts.hideObservabilitySiteAlerts": false }` to enable these alerts in user configuration.
- Specific alerts can now be silenced using `observability.silenceAlerts`. [#12087](https://github.com/sourcegraph/sourcegraph/pull/12087)
- Revisions listed in `experimentalFeatures.versionContext` will be indexed for faster searching. This is the first support towards indexing non-default branches. [#6728](https://github.com/sourcegraph/sourcegraph/issues/6728)
- Revisions listed in `experimentalFeatures.versionContext` or `experimentalFeatures.search.index.branches` will be indexed for faster searching. This is the first support towards indexing non-default branches. [#6728](https://github.com/sourcegraph/sourcegraph/issues/6728)
- Campaigns are now supported on GitLab.
- Campaigns now support GitLab and allow users to create, update and track merge requests on GitLab instances.
- Added a new section on the search homepage on Sourcegraph.com. It is currently feature flagged behind `experimentalFeatures.showRepogroupHomepage` in settings.
- Added new repository group pages.

### Changed

- Some monitoring alerts now have more useful descriptions. [#11542](https://github.com/sourcegraph/sourcegraph/pull/11542)
- Searching `fork:true` or `archived:true` has the same behaviour as searching `fork:yes` or `archived:yes` respectively. Previously it incorrectly had the same behaviour as `fork:only` and `archived:only` respectively. [#11740](https://github.com/sourcegraph/sourcegraph/pull/11740)
- Configuration for `observability.alerts` has changed and notifications are now provided by Prometheus Alertmanager. [#11832](https://github.com/sourcegraph/sourcegraph/pull/11832)
  - Removed: `observability.alerts.id`.
  - Removed: Slack notifiers no longer accept `mentionUsers`, `mentionGroups`, `mentionChannel`, and `token` options.

### Fixed

- The single-container `sourcegraph/server` image now correctly reports its version.
- An issue where repositories would not clone and index in some edge cases where the clones were deleted or not successful on gitserver. [#11602](https://github.com/sourcegraph/sourcegraph/pull/11602)
- An issue where repositories previously deleted on gitserver would not immediately reclone on system startup. [#11684](https://github.com/sourcegraph/sourcegraph/issues/11684)
- An issue where the sourcegraph/server Jaeger config was invalid. [#11661](https://github.com/sourcegraph/sourcegraph/pull/11661)
- An issue where valid search queries were improperly hinted as being invalid in the search field. [#11688](https://github.com/sourcegraph/sourcegraph/pull/11688)
- Reduce frontend memory spikes by limiting the number of goroutines launched by our GraphQL resolvers. [#11736](https://github.com/sourcegraph/sourcegraph/pull/11736)
- Fixed a bug affecting Sourcegraph icon display in our Phabricator native integration [#11825](https://github.com/sourcegraph/sourcegraph/pull/11825).
- Improve performance of site-admin repositories status page. [#11932](https://github.com/sourcegraph/sourcegraph/pull/11932)
- An issue where search autocomplete for files didn't add the right path. [#12241](https://github.com/sourcegraph/sourcegraph/pull/12241)

### Removed

- Backwards compatibility for "critical configuration" (a type of configuration that was deprecated in December 2019) was removed. All critical configuration now belongs in site configuration.
- Experimental feature setting `{ "experimentalFeatures": { "searchMultipleRevisionsPerRepository": true } }` will be removed in 3.19. It is now always on. Please remove references to it.
- Removed "Cloning" tab in site-admin Repository Status page. [#12043](https://github.com/sourcegraph/sourcegraph/pull/12043)
- The `blacklist` configuration option for Gitolite that was deprecated in 3.17 has been removed in 3.19. Use `exclude.pattern` instead. [#12345](https://github.com/sourcegraph/sourcegraph/pull/12345)

## 3.17.3

### Fixed

- git: Command retrying made a copy that was never used [#11807](https://github.com/sourcegraph/sourcegraph/pull/11807)
- frontend: Allow opt out of EnsureRevision when making a comparison query [#11811](https://github.com/sourcegraph/sourcegraph/pull/11811)
- Fix Phabricator icon class [#11825](https://github.com/sourcegraph/sourcegraph/pull/11825)

## 3.17.2

### Fixed

- An issue where repositories previously deleted on gitserver would not immediately reclone on system startup. [#11684](https://github.com/sourcegraph/sourcegraph/issues/11684)

## 3.17.1

### Added

- Improved search indexing metrics

### Changed

- Some monitoring alerts now have more useful descriptions. [#11542](https://github.com/sourcegraph/sourcegraph/pull/11542)

### Fixed

- The single-container `sourcegraph/server` image now correctly reports its version.
- An issue where repositories would not clone and index in some edge cases where the clones were deleted or not successful on gitserver. [#11602](https://github.com/sourcegraph/sourcegraph/pull/11602)
- An issue where the sourcegraph/server Jaeger config was invalid. [#11661](https://github.com/sourcegraph/sourcegraph/pull/11661)

## 3.17.0

### Added

- The search results page now shows a small UI notification if either repository forks or archives are excluded, when `fork` or `archived` options are not explicitly set. [#10624](https://github.com/sourcegraph/sourcegraph/pull/10624)
- Prometheus metric `src_gitserver_repos_removed_disk_pressure` which is incremented everytime we remove a repository due to disk pressure. [#10900](https://github.com/sourcegraph/sourcegraph/pull/10900)
- `gitolite.exclude` setting in [Gitolite external service config](https://docs.sourcegraph.com/admin/external_service/gitolite#configuration) now supports a regular expression via the `pattern` field. This is consistent with how we exclude in other external services. Additionally this is a replacement for the deprecated `blacklist` configuration. [#11403](https://github.com/sourcegraph/sourcegraph/pull/11403)
- Notifications about Sourcegraph being out of date will now be shown to site admins and users (depending on how out-of-date it is).
- Alerts are now configured using `observability.alerts` in the site configuration, instead of via the Grafana web UI. This does not yet support all Grafana notification channel types, and is not yet supported on `sourcegraph/server` ([#11473](https://github.com/sourcegraph/sourcegraph/issues/11473)). For more details, please refer to the [Sourcegraph alerting guide](https://docs.sourcegraph.com/admin/observability/alerting).
- Experimental basic support for detecting if your Sourcegraph instance is over or under-provisioned has been added through a set of dashboards and warning-level alerts based on container utilization.
- Query [operators](https://docs.sourcegraph.com/code_search/reference/queries#operators) `and` and `or` are now enabled by default in all search modes for searching file content. [#11521](https://github.com/sourcegraph/sourcegraph/pull/11521)

### Changed

- Repository search within a version context will link to the revision in the version context. [#10860](https://github.com/sourcegraph/sourcegraph/pull/10860)
- Background permissions syncing becomes the default method to sync permissions from code hosts. Please [read our documentation for things to keep in mind before upgrading](https://docs.sourcegraph.com/admin/repo/permissions#background-permissions-syncing). [#10972](https://github.com/sourcegraph/sourcegraph/pull/10972)
- The styling of the hover overlay was overhauled to never have badges or the close button overlap content while also always indicating whether the overlay is currently pinned. The styling on code hosts was also improved. [#10956](https://github.com/sourcegraph/sourcegraph/pull/10956)
- Previously, it was required to quote most patterns in structural search. This is no longer a restriction and single and double quotes in structural search patterns are interpreted literally. Note: you may still use `content:"structural-pattern"` if the pattern without quotes conflicts with other syntax. [#11481](https://github.com/sourcegraph/sourcegraph/pull/11481)

### Fixed

- Dynamic repo search filters on branches which contain special characters are correctly escaped now. [#10810](https://github.com/sourcegraph/sourcegraph/pull/10810)
- Forks and archived repositories at a specific commit are searched without the need to specify "fork:yes" or "archived:yes" in the query. [#10864](https://github.com/sourcegraph/sourcegraph/pull/10864)
- The git history for binary files is now correctly shown. [#11034](https://github.com/sourcegraph/sourcegraph/pull/11034)
- Links to AWS Code Commit repositories have been fixed after the URL schema has been changed. [#11019](https://github.com/sourcegraph/sourcegraph/pull/11019)
- A link to view all repositories will now always appear on the Explore page. [#11113](https://github.com/sourcegraph/sourcegraph/pull/11113)
- The Site-admin > Pings page no longer incorrectly indicates that pings are disabled when they aren't. [#11229](https://github.com/sourcegraph/sourcegraph/pull/11229)
- Match counts are now accurately reported for indexed search. [#11242](https://github.com/sourcegraph/sourcegraph/pull/11242)
- When background permissions syncing is enabled, it is now possible to only enforce permissions for repositories from selected code hosts (instead of enforcing permissions for repositories from all code hosts). [#11336](https://github.com/sourcegraph/sourcegraph/pull/11336)
- When more than 200+ repository revisions in a search are unindexed (very rare), the remaining repositories are reported as missing instead of Sourcegraph issuing e.g. several thousand unindexed search requests which causes system slowness and ultimately times out - ensuring searches are still fast even if there are indexing issues on a deployment of Sourcegraph. This does not apply if `index:no` is present in the query.

### Removed

- Automatic syncing of Campaign webhooks for Bitbucket Server. [#10962](https://github.com/sourcegraph/sourcegraph/pull/10962)
- The `blacklist` configuration option for Gitolite is DEPRECATED and will be removed in 3.19. Use `exclude.pattern` instead.

## 3.16.2

### Fixed

- Search: fix indexed search match count [#7fc96](https://github.com/sourcegraph/sourcegraph/commit/7fc96d319f49f55da46a7649ccf261aa7e8327c3)
- Sort detected languages properly [#e7750](https://github.com/sourcegraph/sourcegraph/commit/e77507d060a40355e7b86fb093d21a7149ea03ac)

## 3.16.1

### Fixed

- Fix repo not found error for patches [#11021](https://github.com/sourcegraph/sourcegraph/pull/11021).
- Show expired license screen [#10951](https://github.com/sourcegraph/sourcegraph/pull/10951).
- Sourcegraph is now built with Go 1.14.3, fixing issues running Sourcegraph onUbuntu 19 and 20. [#10447](https://github.com/sourcegraph/sourcegraph/issues/10447)

## 3.16.0

### Added

- Autocompletion for `repogroup` filters in search queries. [#10141](https://github.com/sourcegraph/sourcegraph/pull/10286)
- If the experimental feature flag `codeInsights` is enabled, extensions can contribute content to directory pages through the experimental `ViewProvider` API. [#10236](https://github.com/sourcegraph/sourcegraph/pull/10236)
  - Directory pages are then represented as an experimental `DirectoryViewer` in the `visibleViewComponents` of the extension API. **Note: This may break extensions that were assuming `visibleViewComponents` were always `CodeEditor`s and did not check the `type` property.** Extensions checking the `type` property will continue to work. [#10236](https://github.com/sourcegraph/sourcegraph/pull/10236)
- [Major syntax highlighting improvements](https://github.com/sourcegraph/syntect_server/pull/29), including:
  - 228 commits / 1 year of improvements to the syntax highlighter library Sourcegraph uses ([syntect](https://github.com/trishume/syntect)).
  - 432 commits / 1 year of improvements to the base syntax definitions for ~36 languages Sourcegraph uses ([sublimehq/Packages](https://github.com/sublimehq/Packages)).
  - 30 new file extensions/names now detected.
  - Likely fixes other major instability and language support issues. #9557
  - Added [Smarty](#2885), [Ethereum / Solidity / Vyper)](#2440), [Cuda](#5907), [COBOL](#10154), [vb.NET](#4901), and [ASP.NET](#4262) syntax highlighting.
  - Fixed OCaml syntax highlighting #3545
  - Bazel/Starlark support improved (.star, BUILD, and many more extensions now properly highlighted). #8123
- New permissions page in both user and repository settings when background permissions syncing is enabled (`"permissions.backgroundSync": {"enabled": true}`). [#10473](https://github.com/sourcegraph/sourcegraph/pull/10473) [#10655](https://github.com/sourcegraph/sourcegraph/pull/10655)
- A new dropdown for choosing version contexts appears on the left of the query input when version contexts are specified in `experimentalFeatures.versionContext` in site configuration. Version contexts allow you to scope your search to specific sets of repos at revisions.
- Campaign changeset usage counts including changesets created, added and merged will be sent back in pings. [#10591](https://github.com/sourcegraph/sourcegraph/pull/10591)
- Diff views now feature syntax highlighting and can be properly copy-pasted. [#10437](https://github.com/sourcegraph/sourcegraph/pull/10437)
- Admins can now download an anonymized usage statistics ZIP archive in the **Site admin > Usage stats**. Opting to share this archive with the Sourcegraph team helps us make the product even better. [#10475](https://github.com/sourcegraph/sourcegraph/pull/10475)
- Extension API: There is now a field `versionContext` and subscribable `versionContextChanges` in `Workspace` to allow extensions to respect the instance's version context.
- The smart search field, providing syntax highlighting, hover tooltips, and validation on filters in search queries, is now activated by default. It can be disabled by setting `{ "experimentalFeatures": { "smartSearchField": false } }` in global settings.

### Changed

- The `userID` and `orgID` fields in the SavedSearch type in the GraphQL API have been replaced with a `namespace` field. To get the ID of the user or org that owns the saved search, use `namespace.id`. [#5327](https://github.com/sourcegraph/sourcegraph/pull/5327)
- Tree pages now redirect to blob pages if the path is not a tree and vice versa. [#10193](https://github.com/sourcegraph/sourcegraph/pull/10193)
- Files and directories that are not found now return a 404 status code. [#10193](https://github.com/sourcegraph/sourcegraph/pull/10193)
- The site admin flag `disableNonCriticalTelemetry` now allows Sourcegraph admins to disable most anonymous telemetry. Visit https://docs.sourcegraph.com/admin/pings to learn more. [#10402](https://github.com/sourcegraph/sourcegraph/pull/10402)

### Fixed

- In the OSS version of Sourcegraph, authorization providers are properly initialized and GraphQL APIs are no longer blocked. [#3487](https://github.com/sourcegraph/sourcegraph/issues/3487)
- Previously, GitLab repository paths containing certain characters could not be excluded (slashes and periods in parts of the paths). These characters are now allowed, so the repository paths can be excluded. [#10096](https://github.com/sourcegraph/sourcegraph/issues/10096)
- Symbols for indexed commits in languages Haskell, JSONNet, Kotlin, Scala, Swift, Thrift, and TypeScript will show up again. Previously our symbol indexer would not know how to extract symbols for those languages even though our unindexed symbol service did. [#10357](https://github.com/sourcegraph/sourcegraph/issues/10357)
- When periodically re-cloning a repository it will still be available. [#10663](https://github.com/sourcegraph/sourcegraph/pull/10663)

### Removed

- The deprecated feature discussions has been removed. [#9649](https://github.com/sourcegraph/sourcegraph/issues/9649)

## 3.15.2

### Fixed

- Fix repo not found error for patches [#11021](https://github.com/sourcegraph/sourcegraph/pull/11021).
- Show expired license screen [#10951](https://github.com/sourcegraph/sourcegraph/pull/10951).

## 3.15.1

### Fixed

- A potential security vulnerability with in the authentication workflow has been fixed. [#10167](https://github.com/sourcegraph/sourcegraph/pull/10167)
- An issue where `sourcegraph/postgres-11.4:3.15.0` was incorrectly an older version of the image incompatible with non-root Kubernetes deployments. `sourcegraph/postgres-11.4:3.15.1` now matches the same image version found in Sourcegraph 3.14.3 (`20-04-07_56b20163`).
- An issue that caused the search result type tabs to be overlapped in Safari. [#10191](https://github.com/sourcegraph/sourcegraph/pull/10191)

## 3.15.0

### Added

- Users and site administrators can now view a log of their actions/events in the user settings. [#9141](https://github.com/sourcegraph/sourcegraph/pull/9141)
- With the new `visibility:` filter search results can now be filtered based on a repository's visibility (possible filter values: `any`, `public` or `private`). [#8344](https://github.com/sourcegraph/sourcegraph/issues/8344)
- [`sourcegraph/git-extras`](https://sourcegraph.com/extensions/sourcegraph/git-extras) is now enabled by default on new instances [#3501](https://github.com/sourcegraph/sourcegraph/issues/3501)
- The Sourcegraph Docker image will now copy `/etc/sourcegraph/gitconfig` to `$HOME/.gitconfig`. This is a convenience similiar to what we provide for [repositories that need HTTP(S) or SSH authentication](https://docs.sourcegraph.com/admin/repo/auth). [#658](https://github.com/sourcegraph/sourcegraph/issues/658)
- Permissions background syncing is now supported for GitHub via site configuration `"permissions.backgroundSync": {"enabled": true}`. [#8890](https://github.com/sourcegraph/sourcegraph/issues/8890)
- Search: Adding `stable:true` to a query ensures a deterministic search result order. This is an experimental parameter. It applies only to file contents, and is limited to at max 5,000 results (consider using [the paginated search API](https://docs.sourcegraph.com/api/graphql/search#sourcegraph-3-9-experimental-paginated-search) if you need more than that.). [#9681](https://github.com/sourcegraph/sourcegraph/pull/9681).
- After completing the Sourcegraph user feedback survey, a button may appear for tweeting this feedback at [@srcgraph](https://twitter.com/srcgraph). [#9728](https://github.com/sourcegraph/sourcegraph/pull/9728)
- `git fetch` and `git clone` now inherit the parent process environment variables. This allows site admins to set `HTTPS_PROXY` or [git http configurations](https://git-scm.com/docs/git-config/2.26.0#Documentation/git-config.txt-httpproxy) via environment variables. For cluster environments site admins should set this on the gitserver container. [#250](https://github.com/sourcegraph/sourcegraph/issues/250)
- Experimental: Search for file contents using `and`- and `or`-expressions in queries. Enabled via the global settings value `{"experimentalFeatures": {"andOrQuery": "enabled"}}`. [#8567](https://github.com/sourcegraph/sourcegraph/issues/8567)
- Always include forks or archived repositories in searches via the global/org/user settings with `"search.includeForks": true` or `"search.includeArchived": true` respectively. [#9927](https://github.com/sourcegraph/sourcegraph/issues/9927)
- observability (debugging): It is now possible to log all Search and GraphQL requests slower than N milliseconds, using the new site configuration options `observability.logSlowGraphQLRequests` and `observability.logSlowSearches`.
- observability (monitoring): **More metrics monitored and alerted on, more legible dashboards**
  - Dashboard panels now show an orange/red background color when the defined warning/critical alert threshold has been met, making it even easier to see on a dashboard what is in a bad state.
  - Symbols: failing `symbols` -> `frontend-internal` requests are now monitored. [#9732](https://github.com/sourcegraph/sourcegraph/issues/9732)
  - Frontend dasbhoard: Search error types are now broken into distinct panels for improved visibility/legibility.
    - **IMPORTANT**: If you have previously configured alerting on any of these panels or on "hard search errors", you will need to reconfigure it after upgrading.
  - Frontend dasbhoard: Search error and latency are now broken down by type: Browser requests, search-based code intel requests, and API requests.
- observability (debugging): **Distributed tracing is a powerful tool for investigating performance issues.** The following changes have been made with the goal of making it easier to use distributed tracing with Sourcegraph:

  - The site configuration field `"observability.tracing": { "sampling": "..." }` allows a site admin to control which requests generate tracing data.
    - `"all"` will trace all requests.
    - `"selective"` (recommended) will trace all requests initiated from an end-user URL with `?trace=1`. Non-end-user-initiated requests can set a HTTP header `X-Sourcegraph-Should-Trace: true`. This is the recommended setting, as `"all"` can generate large amounts of tracing data that may cause network and memory resource contention in the Sourcegraph instance.
    - `"none"` (default) turns off tracing.
  - Jaeger is now the officially supported distributed tracer. The following is the recommended site configuration to connect Sourcegraph to a Jaeger agent (which must be deployed on the same host and listening on the default ports):

    ```
    "observability.tracing": {
      "sampling": "selective"
    }
    ```

  - Jaeger is now included in the Sourcegraph deployment configuration by default if you are using Kubernetes, Docker Compose, or the pure Docker cluster deployment model. (It is not yet included in the single Docker container distribution.) It will be included as part of upgrading to 3.15 in these deployment models, unless disabled.
  - The site configuration field, `useJaeger`, is deprecated in favor of `observability.tracing`.
  - Support for configuring Lightstep as a distributed tracer is deprecated and will be removed in a subsequent release. Instances that use Lightstep with Sourcegraph are encouraged to migrate to Jaeger (directions for running Jaeger alongside Sourcegraph are included in the installation instructions).

### Changed

- Multiple backwards-incompatible changes in the parts of the GraphQL API related to Campaigns [#9106](https://github.com/sourcegraph/sourcegraph/issues/9106):
  - `CampaignPlan.status` has been removed, since we don't need it anymore after moving execution of campaigns to src CLI in [#8008](https://github.com/sourcegraph/sourcegraph/pull/8008).
  - `CampaignPlan` has been renamed to `PatchSet`.
  - `ChangesetPlan`/`ChangesetPlanConnection` has been renamed to `Patch`/`PatchConnection`.
  - `CampaignPlanPatch` has been renamed to `PatchInput`.
  - `Campaign.plan` has been renamed to `Campaign.patchSet`.
  - `Campaign.changesetPlans` has been renamed to `campaign.changesetPlan`.
  - `createCampaignPlanFromPatches` mutation has been renamed to `createPatchSetFromPatches`.
- Removed the scoped search field on tree pages. When browsing code, the global search query will now get scoped to the current tree or file. [#9225](https://github.com/sourcegraph/sourcegraph/pull/9225)
- Instances without a license key that exceed the published user limit will now display a notice to all users.

### Fixed

- `.*` in the filter pattern were ignored and led to missing search results. [#9152](https://github.com/sourcegraph/sourcegraph/pull/9152)
- The Phabricator integration no longer makes duplicate requests to Phabricator's API on diff views. [#8849](https://github.com/sourcegraph/sourcegraph/issues/8849)
- Changesets on repositories that aren't available on the instance anymore are now hidden instead of failing. [#9656](https://github.com/sourcegraph/sourcegraph/pull/9656)
- observability (monitoring):
  - **Dashboard and alerting bug fixes**
    - Syntect Server dashboard: "Worker timeouts" can no longer appear to go negative. [#9523](https://github.com/sourcegraph/sourcegraph/issues/9523)
    - Symbols dashboard: "Store fetch queue size" can no longer appear to go negative. [#9731](https://github.com/sourcegraph/sourcegraph/issues/9731)
    - Syntect Server dashboard: "Worker timeouts" no longer incorrectly shows multiple values. [#9524](https://github.com/sourcegraph/sourcegraph/issues/9524)
    - Searcher dashboard: "Search errors on unindexed repositories" no longer includes cancelled search requests (which are expected).
    - Fixed an issue where NaN could leak into the `alert_count` metric. [#9832](https://github.com/sourcegraph/sourcegraph/issues/9832)
    - Gitserver: "resolve_revision_duration_slow" alert is no longer flaky / non-deterministic. [#9751](https://github.com/sourcegraph/sourcegraph/issues/9751)
    - Git Server dashboard: there is now a panel to show concurrent command executions to match the defined alerts. [#9354](https://github.com/sourcegraph/sourcegraph/issues/9354)
    - Git Server dashboard: adjusted the critical disk space alert to 15% so it can now fire. [#9351](https://github.com/sourcegraph/sourcegraph/issues/9351)
  - **Dashboard visiblity and legibility improvements**
    - all: "frontend internal errors" are now broken down just by route, which makes reading the graph easier. [#9668](https://github.com/sourcegraph/sourcegraph/issues/9668)
    - Frontend dashboard: panels no longer show misleading duplicate labels. [#9660](https://github.com/sourcegraph/sourcegraph/issues/9660)
    - Syntect Server dashboard: panels are no longer compacted, for improved visibility. [#9525](https://github.com/sourcegraph/sourcegraph/issues/9525)
    - Frontend dashboard: panels are no longer compacted, for improved visibility. [#9356](https://github.com/sourcegraph/sourcegraph/issues/9356)
    - Searcher dashboard: "Search errors on unindexed repositories" is now broken down by code instead of instance for improved readability. [#9670](https://github.com/sourcegraph/sourcegraph/issues/9670)
    - Symbols dashboard: metrics are now aggregated instead of per-instance, for improved visibility. [#9730](https://github.com/sourcegraph/sourcegraph/issues/9730)
    - Firing alerts are now correctly sorted at the top of dashboards by default. [#9766](https://github.com/sourcegraph/sourcegraph/issues/9766)
    - Panels at the bottom of the home dashboard no longer appear clipped / cut off. [#9768](https://github.com/sourcegraph/sourcegraph/issues/9768)
    - Git Server dashboard: disk usage now shown in percentages to match the alerts that can fire. [#9352](https://github.com/sourcegraph/sourcegraph/issues/9352)
    - Git Server dashboard: the 'echo command duration test' panel now properly displays units in seconds. [#7628](https://github.com/sourcegraph/sourcegraph/issues/7628)
    - Dashboard panels showing firing alerts no longer over-count firing alerts due to the number of service replicas. [#9353](https://github.com/sourcegraph/sourcegraph/issues/9353)

### Removed

- The experimental feature discussions is marked as deprecated. GraphQL and configuration fields related to it will be removed in 3.16. [#9649](https://github.com/sourcegraph/sourcegraph/issues/9649)

## 3.14.4

### Fixed

- A potential security vulnerability with in the authentication workflow has been fixed. [#10167](https://github.com/sourcegraph/sourcegraph/pull/10167)

## 3.14.3

### Fixed

- phabricator: Duplicate requests to phabricator API from sourcegraph extensions. [#8849](https://github.com/sourcegraph/sourcegraph/issues/8849)

## 3.14.2

### Fixed

- campaigns: Ignore changesets where repo does not exist anymore. [#9656](https://github.com/sourcegraph/sourcegraph/pull/9656)

## 3.14.1

### Added

- monitoring: new Permissions dashboard to show stats of repository permissions.

### Changed

- Site-Admin/Instrumentation in the Kubernetes cluster deployment now includes indexed-search.

## 3.14.0

### Added

- Site-Admin/Instrumentation is now available in the Kubernetes cluster deployment [8805](https://github.com/sourcegraph/sourcegraph/pull/8805).
- Extensions can now specify a `baseUri` in the `DocumentFilter` when registering providers.
- Admins can now exclude GitHub forks and/or archived repositories from the set of repositories being mirrored in Sourcegraph with the `"exclude": [{"forks": true}]` or `"exclude": [{"archived": true}]` GitHub external service configuration. [#8974](https://github.com/sourcegraph/sourcegraph/pull/8974)
- Campaign changesets can be filtered by State, Review State and Check State. [#8848](https://github.com/sourcegraph/sourcegraph/pull/8848)
- Counts of users of and searches conducted with interactive and plain text search modes will be sent back in pings, aggregated daily, weekly, and monthly.
- Aggregated counts of daily, weekly, and monthly active users of search will be sent back in pings.
- Counts of number of searches conducted using each filter will be sent back in pings, aggregated daily, weekly, and monthly.
- Counts of number of users conducting searches containing each filter will be sent back in pings, aggregated daily, weekly, and monthly.
- Added more entries (Bash, Erlang, Julia, OCaml, Scala) to the list of suggested languages for the `lang:` filter.
- Permissions background sync is now supported for GitLab and Bitbucket Server via site configuration `"permissions.backgroundSync": {"enabled": true}`.
- Indexed search exports more prometheus metrics and debug logs to aid debugging performance issues. [#9111](https://github.com/sourcegraph/sourcegraph/issues/9111)
- monitoring: the Frontend dashboard now shows in excellent detail how search is behaving overall and at a glance.
- monitoring: added alerts for when hard search errors (both timeouts and general errors) are high.
- monitoring: added alerts for when partial search timeouts are high.
- monitoring: added alerts for when search 90th and 99th percentile request duration is high.
- monitoring: added alerts for when users are being shown an abnormally large amount of search alert user suggestions and no results.
- monitoring: added alerts for when the internal indexed and unindexed search services are returning bad responses.
- monitoring: added alerts for when gitserver may be under heavy load due to many concurrent command executions or under-provisioning.

### Changed

- The "automation" feature was renamed to "campaigns".
  - `campaigns.readAccess.enabled` replaces the deprecated site configuration property `automation.readAccess.enabled`.
  - The experimental feature flag was not renamed (because it will go away soon) and remains `{"experimentalFeatures": {"automation": "enabled"}}`.
- The [Kubernetes deployment](https://github.com/sourcegraph/deploy-sourcegraph) for **existing** installations requires a
  [migration step](https://github.com/sourcegraph/deploy-sourcegraph/blob/master/docs/migrate.md) when upgrading
  past commit [821032e2ee45f21f701](https://github.com/sourcegraph/deploy-sourcegraph/commit/821032e2ee45f21f701caac624e4f090c59fd259) or when upgrading to 3.14.
  New installations starting with the mentioned commit or with 3.14 do not need this migration step.
- Aggregated search latencies (in ms) of search queries are now included in [pings](https://docs.sourcegraph.com/admin/pings).
- The [Kubernetes deployment](https://github.com/sourcegraph/deploy-sourcegraph) frontend role has added services as a resource to watch/listen/get.
  This change does not affect the newly-introduced, restricted Kubernetes config files.
- Archived repositories are excluded from search by default. Adding `archived:yes` includes archived repositories.
- Forked repositories are excluded from search by default. Adding `fork:yes` includes forked repositories.
- CSRF and session cookies now set `SameSite=None` when Sourcegraph is running behind HTTPS and `SameSite=Lax` when Sourcegraph is running behind HTTP in order to comply with a [recent IETF proposal](https://web.dev/samesite-cookies-explained/#samesitenone-must-be-secure). As a side effect, the Sourcegraph browser extension and GitLab/Bitbucket native integrations can only connect to private instances that have HTTPS configured. If your private instance is only running behind HTTP, please configure your instance to use HTTPS in order to continue using these.
- The Bitbucket Server rate limit that Sourcegraph self-imposes has been raised from 120 req/min to 480 req/min to account for Sourcegraph instances that make use of Sourcegraphs' Bitbucket Server repository permissions and campaigns at the same time (which require a larger number of API requests against Bitbucket Server). The new number is based on Sourcegraph consuming roughly 8% the average API request rate of a large customers' Bitbucket Server instance. [#9048](https://github.com/sourcegraph/sourcegraph/pull/9048/files)
- If a single, unambiguous commit SHA is used in a search query (e.g., `repo@c98f56`) and a search index exists at this commit (i.e., it is the `HEAD` commit), then the query is searched using the index. Prior to this change, unindexed search was performed for any query containing an `@commit` specifier.

### Fixed

- Zoekt's watchdog ensures the service is down upto 3 times before exiting. The watchdog would misfire on startup on resource constrained systems, with the retries this should make a false positive far less likely. [#7867](https://github.com/sourcegraph/sourcegraph/issues/7867)
- A regression in repo-updater was fixed that lead to every repository's git clone being updated every time the list of repositories was synced from the code host. [#8501](https://github.com/sourcegraph/sourcegraph/issues/8501)
- The default timeout of indexed search has been increased. Previously indexed search would always return within 3s. This lead to broken behaviour on new instances which had yet to tune resource allocations. [#8720](https://github.com/sourcegraph/sourcegraph/pull/8720)
- Bitbucket Server older than 5.13 failed to sync since Sourcegraph 3.12. This was due to us querying for the `archived` label, but Bitbucket Server 5.13 does not support labels. [#8883](https://github.com/sourcegraph/sourcegraph/issues/8883)
- monitoring: firing alerts are now ordered at the top of the list in dashboards by default for better visibility.
- monitoring: fixed an issue where some alerts would fail to report in for the "Total alerts defined" panel in the overview dashboard.

### Removed

- The v3.11 migration to merge critical and site configuration has been removed. If you are still making use of the deprecated `CRITICAL_CONFIG_FILE`, your instance may not start up. See the [migration notes for Sourcegraph 3.11](https://docs.sourcegraph.com/admin/migration/3_11) for more information.

## 3.13.2

### Fixed

- The default timeout of indexed search has been increased. Previously indexed search would always return within 3s. This lead to broken behaviour on new instances which had yet to tune resource allocations. [#8720](https://github.com/sourcegraph/sourcegraph/pull/8720)
- Bitbucket Server older than 5.13 failed to sync since Sourcegraph 3.12. This was due to us querying for the `archived` label, but Bitbucket Server 5.13 does not support labels. [#8883](https://github.com/sourcegraph/sourcegraph/issues/8883)
- A regression in repo-updater was fixed that lead to every repository's git clone being updated every time the list of repositories was synced from the code host. [#8501](https://github.com/sourcegraph/sourcegraph/issues/8501)

## 3.13.1

### Fixed

- To reduce the chance of users running into "502 Bad Gateway" errors an internal timeout has been increased from 60 seconds to 10 minutes so that long running requests are cut short by the proxy in front of `sourcegraph-frontend` and correctly reported as "504 Gateway Timeout". [#8606](https://github.com/sourcegraph/sourcegraph/pull/8606)
- Sourcegraph instances that are not connected to the internet will no longer display errors when users submit NPS survey responses (the responses will continue to be stored locally). Rather, an error will be printed to the frontend logs. [#8598](https://github.com/sourcegraph/sourcegraph/issues/8598)
- Showing `head>` in the search results if the first line of the file is shown [#8619](https://github.com/sourcegraph/sourcegraph/issues/8619)

## 3.13.0

### Added

- Experimental: Added new field `experimentalFeatures.customGitFetch` that allows defining custom git fetch commands for code hosts and repositories with special settings. [#8435](https://github.com/sourcegraph/sourcegraph/pull/8435)
- Experimental: the search query input now provides syntax highlighting, hover tooltips, and diagnostics on filters in search queries. Requires the global settings value `{ "experimentalFeatures": { "smartSearchField": true } }`.
- Added a setting `search.hideSuggestions`, which when set to `true`, will hide search suggestions in the search bar. [#8059](https://github.com/sourcegraph/sourcegraph/pull/8059)
- Experimental: A tool, [src-expose](https://docs.sourcegraph.com/admin/external_service/other#experimental-src-expose), can be used to import code from any code host.
- Experimental: Added new field `certificates` as in `{ "experimentalFeatures" { "tls.external": { "certificates": ["<CERT>"] } } }`. This allows you to add certificates to trust when communicating with a code host (via API or git+http). We expect this to be useful for adding internal certificate authorities/self-signed certificates. [#71](https://github.com/sourcegraph/sourcegraph/issues/71)
- Added a setting `auth.minPasswordLength`, which when set, causes a minimum password length to be enforced when users sign up or change passwords. [#7521](https://github.com/sourcegraph/sourcegraph/issues/7521)
- GitHub labels associated with code change campaigns are now displayed. [#8115](https://github.com/sourcegraph/sourcegraph/pull/8115)
- GitHub labels associated with campaigns are now displayed. [#8115](https://github.com/sourcegraph/sourcegraph/pull/8115)
- When creating a campaign, users can now specify the branch name that will be used on code host. This is also a breaking change for users of the GraphQL API since the `branch` attribute is now required in `CreateCampaignInput` when a `plan` is also specified. [#7646](https://github.com/sourcegraph/sourcegraph/issues/7646)
- Added an optional `content:` parameter for specifying a search pattern. This parameter overrides any other search patterns in a query. Useful for unambiguously specifying what to search for when search strings clash with other query syntax. [#6490](https://github.com/sourcegraph/sourcegraph/issues/6490)
- Interactive search mode, which helps users construct queries using UI elements, is now made available to users by default. A dropdown to the left of the search bar allows users to toggle between interactive and plain text modes. The option to use interactive search mode can be disabled by adding `{ "experimentalFeatures": { "splitSearchModes": false } }` in global settings. [#8461](https://github.com/sourcegraph/sourcegraph/pull/8461)
- Our [upgrade policy](https://docs.sourcegraph.com/#upgrading-sourcegraph) is now enforced by the `sourcegraph-frontend` on startup to prevent admins from mistakenly jumping too many versions. [#8157](https://github.com/sourcegraph/sourcegraph/pull/8157) [#7702](https://github.com/sourcegraph/sourcegraph/issues/7702)
- Repositories with bad object packs or bad objects are automatically repaired. We now detect suspect output of git commands to mark a repository for repair. [#6676](https://github.com/sourcegraph/sourcegraph/issues/6676)
- Hover tooltips for Scala and Perl files now have syntax highlighting. [#8456](https://github.com/sourcegraph/sourcegraph/pull/8456) [#8307](https://github.com/sourcegraph/sourcegraph/issues/8307)

### Changed

- `experimentalFeatures.splitSearchModes` was removed as a site configuration option. It should be set in global/org/user settings.
- Sourcegraph now waits for `90s` instead of `5s` for Redis to be available before quitting. This duration is configurable with the new `SRC_REDIS_WAIT_FOR` environment variable.
- Code intelligence usage statistics will be sent back via pings by default. Aggregated event counts can be disabled via the site admin flag `disableNonCriticalTelemetry`.
- The Sourcegraph Docker image optimized its use of Redis to make start-up significantly faster in certain scenarios (e.g when container restarts were frequent). ([#3300](https://github.com/sourcegraph/sourcegraph/issues/3300), [#2904](https://github.com/sourcegraph/sourcegraph/issues/2904))
- Upgrading Sourcegraph is officially supported for one minor version increment (e.g., 3.12 -> 3.13). Previously, upgrades from 2 minor versions previous were supported. Please reach out to support@sourcegraph.com if you would like assistance upgrading from a much older version of Sourcegraph.
- The GraphQL mutation `previewCampaignPlan` has been renamed to `createCampaignPlan`. This mutation is part of campaigns, which is still in beta and behind a feature flag and thus subject to possible breaking changes while we still work on it.
- The GraphQL mutation `previewCampaignPlan` has been renamed to `createCampaignPlan`. This mutation is part of the campaigns feature, which is still in beta and behind a feature flag and thus subject to possible breaking changes while we still work on it.
- The GraphQL field `CampaignPlan.changesets` has been deprecated and will be removed in 3.15. A new field called `CampaignPlan.changesetPlans` has been introduced to make the naming more consistent with the `Campaign.changesetPlans` field. Please use that instead. [#7966](https://github.com/sourcegraph/sourcegraph/pull/7966)
- Long lines (>2000 bytes) are no longer highlighted, in order to prevent performance issues in browser rendering. [#6489](https://github.com/sourcegraph/sourcegraph/issues/6489)
- No longer requires `read:org` permissions for GitHub OAuth if `allowOrgs` is not enabled in the site configuration. [#8163](https://github.com/sourcegraph/sourcegraph/issues/8163)
- [Documentation](https://github.com/sourcegraph/deploy-sourcegraph/blob/master/configure/jaeger/README.md) in github.com/sourcegraph/deploy-sourcegraph for deploying Jaeger in Kubernetes clusters running Sourcegraph has been updated to use the [Jaeger Operator](https://www.jaegertracing.io/docs/1.16/operator/), the recommended standard way of deploying Jaeger in a Kubernetes cluster. We recommend existing customers that use Jaeger adopt this new method of deployment. Please reach out to support@sourcegraph.com if you'd like assistance updating.

### Fixed

- The syntax highlighter (syntect-server) no longer fails when run in environments without IPv6 support. [#8463](https://github.com/sourcegraph/sourcegraph/pull/8463)
- After adding/removing a gitserver replica the admin interface will correctly report that repositories that need to move replicas as cloning. [#7970](https://github.com/sourcegraph/sourcegraph/issues/7970)
- Show download button for images. [#7924](https://github.com/sourcegraph/sourcegraph/issues/7924)
- gitserver backoffs trying to re-clone repositories if they fail to clone. In the case of large monorepos that failed this lead to gitserver constantly cloning them and using many resources. [#7804](https://github.com/sourcegraph/sourcegraph/issues/7804)
- It is now possible to escape spaces using `\` in the search queries when using regexp. [#7604](https://github.com/sourcegraph/sourcegraph/issues/7604)
- Clicking filter chips containing whitespace is now correctly quoted in the web UI. [#6498](https://github.com/sourcegraph/sourcegraph/issues/6498)
- **Monitoring:** Fixed an issue with the **Frontend** -> **Search responses by status** panel which caused search response types to not be aggregated as expected. [#7627](https://github.com/sourcegraph/sourcegraph/issues/7627)
- **Monitoring:** Fixed an issue with the **Replacer**, **Repo Updater**, and **Searcher** dashboards would incorrectly report on a metric from the unrelated query-runner service. [#7531](https://github.com/sourcegraph/sourcegraph/issues/7531)
- Deterministic ordering of results from indexed search. Previously when refreshing a page with many results some results may come and go.
- Spread out periodic git reclones. Previously we would reclone all git repositories every 45 days. We now add in a jitter of 12 days to spread out the load for larger installations. [#8259](https://github.com/sourcegraph/sourcegraph/issues/8259)
- Fixed an issue with missing commit information in graphql search results. [#8343](https://github.com/sourcegraph/sourcegraph/pull/8343)

### Removed

- All repository fields related to `enabled` and `disabled` have been removed from the GraphQL API. These fields have been deprecated since 3.4. [#3971](https://github.com/sourcegraph/sourcegraph/pull/3971)
- The deprecated extension API `Hover.__backcompatContents` was removed.

## 3.12.10

This release backports the fixes released in `3.13.2` for customers still on `3.12`.

### Fixed

- The default timeout of indexed search has been increased. Previously indexed search would always return within 3s. This lead to broken behaviour on new instances which had yet to tune resource allocations. [#8720](https://github.com/sourcegraph/sourcegraph/pull/8720)
- Bitbucket Server older than 5.13 failed to sync since Sourcegraph 3.12. This was due to us querying for the `archived` label, but Bitbucket Server 5.13 does not support labels. [#8883](https://github.com/sourcegraph/sourcegraph/issues/8883)
- A regression in repo-updater was fixed that lead to every repository's git clone being updated every time the list of repositories was synced from the code host. [#8501](https://github.com/sourcegraph/sourcegraph/issues/8501)

## 3.12.9

This is `3.12.8` release with internal infrastructure fixes to publish the docker images.

## 3.12.8

### Fixed

- Extension API showInputBox and other Window methods now work on search results pages [#8519](https://github.com/sourcegraph/sourcegraph/issues/8519)
- Extension error notification styling is clearer [#8521](https://github.com/sourcegraph/sourcegraph/issues/8521)

## 3.12.7

### Fixed

- Campaigns now gracefully handle GitHub review dismissals when rendering the burndown chart.

## 3.12.6

### Changed

- When GitLab permissions are turned on using GitLab OAuth authentication, GitLab project visibility is fetched in batches, which is generally more efficient than fetching them individually. The `minBatchingThreshold` and `maxBatchRequests` fields of the `authorization.identityProvider` object in the GitLab repositories configuration control when such batch fetching is used. [#8171](https://github.com/sourcegraph/sourcegraph/pull/8171)

## 3.12.5

### Fixed

- Fixed an internal race condition in our Docker build process. The previous patch version 3.12.4 contained an lsif-server version that was newer than expected. The affected artifacts have since been removed from the Docker registry.

## 3.12.4

### Added

- New optional `apiURL` configuration option for Bitbucket Cloud code host connection [#8082](https://github.com/sourcegraph/sourcegraph/pull/8082)

## 3.12.3

### Fixed

- Fixed an issue in `sourcegraph/*` Docker images where data folders were either not created or had incorrect permissions - preventing the use of Docker volumes. [#7991](https://github.com/sourcegraph/sourcegraph/pull/7991)

## 3.12.2

### Added

- Experimental: The site configuration field `campaigns.readAccess.enabled` allows site-admins to give read-only access for code change campaigns to non-site-admins. This is a setting for the experimental feature campaigns and will only have an effect when campaigns are enabled under `experimentalFeatures`. [#8013](https://github.com/sourcegraph/sourcegraph/issues/8013)

### Fixed

- A regression in 3.12.0 which caused [find-leaked-credentials campaigns](https://docs.sourcegraph.com/user/campaigns#finding-leaked-credentials) to not return any results for private repositories. [#7914](https://github.com/sourcegraph/sourcegraph/issues/7914)
- Experimental: The site configuration field `campaigns.readAccess.enabled` allows site-admins to give read-only access for campaigns to non-site-admins. This is a setting for the experimental campaigns feature and will only have an effect when campaigns is enabled under `experimentalFeatures`. [#8013](https://github.com/sourcegraph/sourcegraph/issues/8013)

### Fixed

- A regression in 3.12.0 which caused find-leaked-credentials campaigns to not return any results for private repositories. [#7914](https://github.com/sourcegraph/sourcegraph/issues/7914)
- A regression in 3.12.0 which removed the horizontal bar between search result matches.
- Manual campaigns were wrongly displayed as being in draft mode. [#8009](https://github.com/sourcegraph/sourcegraph/issues/8009)
- Manual campaigns could be published and create the wrong changesets on code hosts, even though the campaign was never in draft mode (see line above). [#8012](https://github.com/sourcegraph/sourcegraph/pull/8012)
- A regression in 3.12.0 which caused manual campaigns to not properly update the UI after adding a changeset. [#8023](https://github.com/sourcegraph/sourcegraph/pull/8023)
- Minor improvements to manual campaign form fields. [#8033](https://github.com/sourcegraph/sourcegraph/pull/8033)

## 3.12.1

### Fixed

- The ephemeral `/site-config.json` escape-hatch config file has moved to `$HOME/site-config.json`, to support non-root container environments. [#7873](https://github.com/sourcegraph/sourcegraph/issues/7873)
- Fixed an issue where repository permissions would sometimes not be cached, due to improper Redis nil value handling. [#7912](https://github.com/sourcegraph/sourcegraph/issues/7912)

## 3.12.0

### Added

- Bitbucket Server repositories with the label `archived` can be excluded from search with `archived:no` [syntax](https://docs.sourcegraph.com/code_search/reference/queries). [#5494](https://github.com/sourcegraph/sourcegraph/issues/5494)
- Add button to download file in code view. [#5478](https://github.com/sourcegraph/sourcegraph/issues/5478)
- The new `allowOrgs` site config setting in GitHub `auth.providers` enables admins to restrict GitHub logins to members of specific GitHub organizations. [#4195](https://github.com/sourcegraph/sourcegraph/issues/4195)
- Support case field in repository search. [#7671](https://github.com/sourcegraph/sourcegraph/issues/7671)
- Skip LFS content when cloning git repositories. [#7322](https://github.com/sourcegraph/sourcegraph/issues/7322)
- Hover tooltips and _Find Reference_ results now display a badge to indicate when a result is search-based. These indicators can be disabled by adding `{ "experimentalFeatures": { "showBadgeAttachments": false } }` in global settings.
- Campaigns can now be created as drafts, which can be shared and updated without creating changesets (pull requests) on code hosts. When ready, a draft can then be published, either completely or changeset by changeset, to create changesets on the code host. [#7659](https://github.com/sourcegraph/sourcegraph/pull/7659)
- Experimental: feature flag `BitbucketServerFastPerm` can be enabled to speed up fetching ACL data from Bitbucket Server instances. This requires [Bitbucket Server Sourcegraph plugin](https://github.com/sourcegraph/bitbucket-server-plugin) to be installed.
- Experimental: A site configuration field `{ "experimentalFeatures" { "tls.external": { "insecureSkipVerify": true } } }` which allows you to configure SSL/TLS settings for Sourcegraph contacting your code hosts. Currently just supports turning off TLS/SSL verification. [#71](https://github.com/sourcegraph/sourcegraph/issues/71)
- Experimental: To search across multiple revisions of the same repository, list multiple branch names (or other revspecs) separated by `:` in your query, as in `repo:myrepo@branch1:branch2:branch2`. To search all branches, use `repo:myrepo@*refs/heads/`. Requires the site configuration value `{ "experimentalFeatures": { "searchMultipleRevisionsPerRepository": true } }`. Previously this was only supported for diff and commit searches.
- Experimental: interactive search mode, which helps users construct queries using UI elements. Requires the site configuration value `{ "experimentalFeatures": { "splitSearchModes": true } }`. The existing plain text search format is still available via the dropdown menu on the left of the search bar.
- A case sensitivity toggle now appears in the search bar.
- Add explicit repository permissions support with site configuration field `{ "permissions.userMapping" { "enabled": true, "bindID": "email" } }`.

### Changed

- The "Files" tab in the search results page has been renamed to "Filenames" for clarity.
- The search query builder now lives on its own page at `/search/query-builder`. The home search page has a link to it.
- User passwords when using builtin auth are limited to 256 characters. Existing passwords longer than 256 characters will continue to work.
- GraphQL API: Campaign.changesetCreationStatus has been renamed to Campaign.status to be aligned with CampaignPlan. [#7654](https://github.com/sourcegraph/sourcegraph/pull/7654)
- When using GitHub as an authentication provider, `read:org` scope is now required. This is used to support the new `allowOrgs` site config setting in the GitHub `auth.providers` configuration, which enables site admins to restrict GitHub logins to members of a specific GitHub organization. This for example allows having a Sourcegraph instance with GitHub sign in configured be exposed to the public internet without allowing everyone with a GitHub account access to your Sourcegraph instance.

### Fixed

- The experimental search pagination API no longer times out when large repositories are encountered. [#6384](https://github.com/sourcegraph/sourcegraph/issues/6384)
- We resolve relative symbolic links from the directory of the symlink, rather than the root of the repository. [#6034](https://github.com/sourcegraph/sourcegraph/issues/6034)
- Show errors on repository settings page when repo-updater is down. [#3593](https://github.com/sourcegraph/sourcegraph/issues/3593)
- Remove benign warning that verifying config took more than 10s when updating or saving an external service. [#7176](https://github.com/sourcegraph/sourcegraph/issues/7176)
- repohasfile search filter works again (regressed in 3.10). [#7380](https://github.com/sourcegraph/sourcegraph/issues/7380)
- Structural search can now run on very large repositories containing any number of files. [#7133](https://github.com/sourcegraph/sourcegraph/issues/7133)

### Removed

- The deprecated GraphQL mutation `setAllRepositoriesEnabled` has been removed. [#7478](https://github.com/sourcegraph/sourcegraph/pull/7478)
- The deprecated GraphQL mutation `deleteRepository` has been removed. [#7483](https://github.com/sourcegraph/sourcegraph/pull/7483)

## 3.11.4

### Fixed

- The `/.auth/saml/metadata` endpoint has been fixed. Previously it panicked if no encryption key was set.
- The version updating logic has been fixed for `sourcegraph/server`. Users running `sourcegraph/server:3.11.1` will need to manually modify their `docker run` command to use `sourcegraph/server:3.11.4` or higher. [#7442](https://github.com/sourcegraph/sourcegraph/issues/7442)

## 3.11.1

### Fixed

- The syncing process for newly created campaign changesets has been fixed again after they have erroneously been marked as deleted in the database. [#7522](https://github.com/sourcegraph/sourcegraph/pull/7522)
- The syncing process for newly created changesets (in campaigns) has been fixed again after they have erroneously been marked as deleted in the database. [#7522](https://github.com/sourcegraph/sourcegraph/pull/7522)

## 3.11.0

**Important:** If you use `SITE_CONFIG_FILE` or `CRITICAL_CONFIG_FILE`, please be sure to follow the steps in: [migration notes for Sourcegraph v3.11+](doc/admin/migration/3_11.md) after upgrading.

### Added

- Language statistics by commit are available via the API. [#6737](https://github.com/sourcegraph/sourcegraph/pull/6737)
- Added a new page that shows [language statistics for the results of a search query](https://docs.sourcegraph.com/user/search#statistics).
- Global settings can be configured from a local file using the environment variable `GLOBAL_SETTINGS_FILE`.
- High-level health metrics and dashboards have been added to Sourcegraph's monitoring (found under the **Site admin** -> **Monitoring** area). [#7216](https://github.com/sourcegraph/sourcegraph/pull/7216)
- Logging for GraphQL API requests not issued by Sourcegraph is now much more verbose, allowing for easier debugging of problematic queries and where they originate from. [#5706](https://github.com/sourcegraph/sourcegraph/issues/5706)
- A new campaign type finds and removes leaked NPM credentials. [#6893](https://github.com/sourcegraph/sourcegraph/pull/6893)
- Campaigns can now be retried to create failed changesets due to ephemeral errors (e.g. network problems when creating a pull request on GitHub). [#6718](https://github.com/sourcegraph/sourcegraph/issues/6718)
- The initial release of [structural code search](https://docs.sourcegraph.com/code_search/reference/structural).

### Changed

- `repohascommitafter:` search filter uses a more efficient git command to determine inclusion. [#6739](https://github.com/sourcegraph/sourcegraph/pull/6739)
- `NODE_NAME` can be specified instead of `HOSTNAME` for zoekt-indexserver. `HOSTNAME` was a confusing configuration to use in [Pure-Docker Sourcegraph deployments](https://github.com/sourcegraph/deploy-sourcegraph-docker). [#6846](https://github.com/sourcegraph/sourcegraph/issues/6846)
- The feedback toast now requests feedback every 60 days of usage (was previously only once on the 3rd day of use). [#7165](https://github.com/sourcegraph/sourcegraph/pull/7165)
- The lsif-server container now only has a dependency on Postgres, whereas before it also relied on Redis. [#6880](https://github.com/sourcegraph/sourcegraph/pull/6880)
- Renamed the GraphQL API `LanguageStatistics` fields to `name`, `totalBytes`, and `totalLines` (previously the field names started with an uppercase letter, which was inconsistent).
- Detecting a file's language uses a more accurate but slower algorithm. To revert to the old (faster and less accurate) algorithm, set the `USE_ENHANCED_LANGUAGE_DETECTION` env var to the string `false` (on the `sourcegraph/server` container, or if using the cluster deployment, on the `sourcegraph-frontend` pod).
- Diff and commit searches that make use of `before:` and `after:` filters to narrow their search area are now no longer subject to the 50-repository limit. This allows for creating saved searches on more than 50 repositories as before. [#7215](https://github.com/sourcegraph/sourcegraph/issues/7215)

### Fixed

- Changes to external service configurations are reflected much faster. [#6058](https://github.com/sourcegraph/sourcegraph/issues/6058)
- Deleting an external service will not show warnings for the non-existent service. [#5617](https://github.com/sourcegraph/sourcegraph/issues/5617)
- Suggested search filter chips are quoted if necessary. [#6498](https://github.com/sourcegraph/sourcegraph/issues/6498)
- Remove potential panic in gitserver if heavily loaded. [#6710](https://github.com/sourcegraph/sourcegraph/issues/6710)
- Multiple fixes to make the preview and creation of campaigns more robust and a smoother user experience. [#6682](https://github.com/sourcegraph/sourcegraph/pull/6682) [#6625](https://github.com/sourcegraph/sourcegraph/issues/6625) [#6658](https://github.com/sourcegraph/sourcegraph/issues/6658) [#7088](https://github.com/sourcegraph/sourcegraph/issues/7088) [#6766](https://github.com/sourcegraph/sourcegraph/issues/6766) [#6717](https://github.com/sourcegraph/sourcegraph/issues/6717) [#6659](https://github.com/sourcegraph/sourcegraph/issues/6659)
- Repositories referenced in campaigns that are removed in an external service configuration change won't lead to problems with the syncing process anymore. [#7015](https://github.com/sourcegraph/sourcegraph/pull/7015)
- The Searcher dashboard (and the `src_graphql_search_response` Prometheus metric) now properly account for search alerts instead of them being incorrectly added to the `timeout` category. [#7214](https://github.com/sourcegraph/sourcegraph/issues/7214)
- In the experimental search pagination API, the `cloning`, `missing`, and other repository fields now return a well-defined set of results. [#6000](https://github.com/sourcegraph/sourcegraph/issues/6000)

### Removed

- The management console has been removed. All critical configuration previously stored in the management console will be automatically migrated to your site configuration. For more information about this change, or if you use `SITE_CONFIG_FILE` / `CRITICAL_CONFIG_FILE`, please see the [migration notes for Sourcegraph v3.11+](doc/admin/migration/3_11.md).

## 3.10.4

### Fixed

- An issue where diff/commit searches that would run over more than 50 repositories would incorrectly display a timeout error instead of the correct error suggesting users scope their query to less repositories. [#7090](https://github.com/sourcegraph/sourcegraph/issues/7090)

## 3.10.3

### Fixed

- A critical regression in 3.10.2 which caused diff, commit, and repository searches to timeout. [#7090](https://github.com/sourcegraph/sourcegraph/issues/7090)
- A critical regression in 3.10.2 which caused "No results" to appear frequently on pages with search results. [#7095](https://github.com/sourcegraph/sourcegraph/pull/7095)
- An issue where the built-in Grafana Searcher dashboard would show duplicate success/error metrics. [#7078](https://github.com/sourcegraph/sourcegraph/pull/7078)

## 3.10.2

### Added

- Site admins can now use the built-in Grafana Searcher dashboard to observe how many search requests are successful, or resulting in errors or timeouts. [#6756](https://github.com/sourcegraph/sourcegraph/issues/6756)

### Fixed

- When searches timeout, a consistent UI with clear actions like a button to increase the timeout is now returned. [#6754](https://github.com/sourcegraph/sourcegraph/issues/6754)
- To reduce the chance of search timeouts in some cases, the default indexed search timeout has been raised from 1.5s to 3s. [#6754](https://github.com/sourcegraph/sourcegraph/issues/6754)
- We now correctly inform users of the limitations of diff/commit search. If a diff/commit search would run over more than 50 repositories, users will be shown an error suggesting they scope their search to less repositories using the `repo:` filter. Global diff/commit search support is being tracked in [#6826](https://github.com/sourcegraph/sourcegraph/issues/6826). [#5519](https://github.com/sourcegraph/sourcegraph/issues/5519)

## 3.10.1

### Added

- Syntax highlighting for Starlark (Bazel) files. [#6827](https://github.com/sourcegraph/sourcegraph/issues/6827)

### Fixed

- The experimental search pagination API no longer times out when large repositories are encountered. [#6384](https://github.com/sourcegraph/sourcegraph/issues/6384) [#6383](https://github.com/sourcegraph/sourcegraph/issues/6383)
- In single-container deployments, the builtin `postgres_exporter` now correctly respects externally configured databases. This previously caused PostgreSQL metrics to not show up in Grafana when an external DB was in use. [#6735](https://github.com/sourcegraph/sourcegraph/issues/6735)

## 3.10.0

### Added

- Indexed Search supports horizontally scaling. Instances with large number of repositories can update the `replica` field of the `indexed-search` StatefulSet. See [configure indexed-search replica count](https://github.com/sourcegraph/deploy-sourcegraph/blob/master/docs/configure.md#configure-indexed-search-replica-count). [#5725](https://github.com/sourcegraph/sourcegraph/issues/5725)
- Bitbucket Cloud external service supports `exclude` config option. [#6035](https://github.com/sourcegraph/sourcegraph/issues/6035)
- `sourcegraph/server` Docker deployments now support the environment variable `IGNORE_PROCESS_DEATH`. If set to true the container will keep running, even if a subprocess has died. This is useful when manually fixing problems in the container which the container refuses to start. For example a bad database migration.
- Search input now offers filter type suggestions [#6105](https://github.com/sourcegraph/sourcegraph/pull/6105).
- The keyboard shortcut <kbd>Ctrl</kbd>+<kbd>Space</kbd> in the search input shows a list of available filter types.
- Sourcegraph Kubernetes cluster site admins can configure PostgreSQL by specifying `postgresql.conf` via ConfigMap. [sourcegraph/deploy-sourcegraph#447](https://github.com/sourcegraph/deploy-sourcegraph/pull/447)

### Changed

- **Required Kubernetes Migration:** The [Kubernetes deployment](https://github.com/sourcegraph/deploy-sourcegraph) manifest for indexed-search services has changed from a Normal Service to a Headless Service. This is to enable Sourcegraph to individually resolve indexed-search pods. Services are immutable, so please follow the [migration guide](https://github.com/sourcegraph/deploy-sourcegraph/blob/master/docs/migrate.md#310).
- Fields of type `String` in our GraphQL API that contain [JSONC](https://komkom.github.io/) now have the custom scalar type `JSONCString`. [#6209](https://github.com/sourcegraph/sourcegraph/pull/6209)
- `ZOEKT_HOST` environment variable has been deprecated. Please use `INDEXED_SEARCH_SERVERS` instead. `ZOEKT_HOST` will be removed in 3.12.
- Directory names on the repository tree page are now shown in bold to improve readability.
- Added support for Bitbucket Server pull request activity to the [campaign](https://about.sourcegraph.com/product/code-change-management/) burndown chart. When used, this feature leads to more requests being sent to Bitbucket Server, since Sourcegraph needs to keep track of how a pull request's state changes over time. With [the instance scoped webhooks](https://docs.google.com/document/d/1I3Aq1WSUh42BP8KvKr6AlmuCfo8tXYtJu40WzdNT6go/edit) in our [Bitbucket Server plugin](https://github.com/sourcegraph/bitbucket-server-plugin/pull/10) as well as up-coming [heuristical syncing changes](#6389), this additional load will be significantly reduced in the future.
- Added support for Bitbucket Server pull request activity to the campaign burndown chart. When used, this feature leads to more requests being sent to Bitbucket Server, since Sourcegraph needs to keep track of how a pull request's state changes over time. With [the instance scoped webhooks](https://docs.google.com/document/d/1I3Aq1WSUh42BP8KvKr6AlmuCfo8tXYtJu40WzdNT6go/edit) in our [Bitbucket Server plugin](https://github.com/sourcegraph/bitbucket-server-plugin/pull/10) as well as up-coming [heuristical syncing changes](#6389), this additional load will be significantly reduced in the future.

### Fixed

- Support hyphens in Bitbucket Cloud team names. [#6154](https://github.com/sourcegraph/sourcegraph/issues/6154)
- Server will run `redis-check-aof --fix` on startup to fix corrupted AOF files. [#651](https://github.com/sourcegraph/sourcegraph/issues/651)
- Authorization provider configuration errors in external services will be shown as site alerts. [#6061](https://github.com/sourcegraph/sourcegraph/issues/6061)

### Removed

## 3.9.4

### Changed

- The experimental search pagination API's `PageInfo` object now returns a `String` instead of an `ID` for its `endCursor`, and likewise for the `after` search field. Experimental paginated search API users may need to update their usages to replace `ID` cursor types with `String` ones.

### Fixed

- The experimental search pagination API no longer omits a single repository worth of results at the end of the result set. [#6286](https://github.com/sourcegraph/sourcegraph/issues/6286)
- The experimental search pagination API no longer produces search cursors that can get "stuck". [#6287](https://github.com/sourcegraph/sourcegraph/issues/6287)
- In literal search mode, searching for quoted strings now works as expected. [#6255](https://github.com/sourcegraph/sourcegraph/issues/6255)
- In literal search mode, quoted field values now work as expected. [#6271](https://github.com/sourcegraph/sourcegraph/pull/6271)
- `type:path` search queries now correctly work in indexed search again. [#6220](https://github.com/sourcegraph/sourcegraph/issues/6220)

## 3.9.3

### Changed

- Sourcegraph is now built using Go 1.13.3 [#6200](https://github.com/sourcegraph/sourcegraph/pull/6200).

## 3.9.2

### Fixed

- URI-decode the username, password, and pathname when constructing Postgres connection paramers in lsif-server [#6174](https://github.com/sourcegraph/sourcegraph/pull/6174). Fixes a crashing lsif-server process for users with passwords containing special characters.

## 3.9.1

### Changed

- Reverted [#6094](https://github.com/sourcegraph/sourcegraph/pull/6094) because it introduced a minor security hole involving only Grafana.
  [#6075](https://github.com/sourcegraph/sourcegraph/issues/6075) will be fixed with a different approach.

## 3.9.0

### Added

- Our external service syncing model will stream in new repositories to Sourcegraph. Previously we could only add a repository to our database and clone it once we had synced all information from all external services (to detect deletions and renames). Now adding a repository to an external service configuration should be reflected much sooner, even on large instances. [#5145](https://github.com/sourcegraph/sourcegraph/issues/5145)
- There is now an easy way for site admins to view and export settings and configuration when reporting a bug. The page for doing so is at /site-admin/report-bug, linked to from the site admin side panel under "Report a bug".
- An experimental search pagination API to enable better programmatic consumption of search results is now available to try. For more details and known limitations see [the documentation](https://docs.sourcegraph.com/api/graphql/search).
- Search queries can now be interpreted literally.
  - There is now a dot-star icon in the search input bar to toggle the pattern type of a query between regexp and literal.
  - There is a new `search.defaultPatternType` setting to configure the default pattern type, regexp or literal, for searches.
  - There is a new `patternType:` search token which overrides the `search.defaultPatternType` setting, and the active state of the dot-star icon in determining the pattern type of the query.
  - Old URLs without a patternType URL parameter will be redirected to the same URL with
    patternType=regexp appended to preserve intended behavior.
- Added support for GitHub organization webhooks to enable faster updates of metadata used by [campaigns](https://about.sourcegraph.com/product/code-change-management/), such as pull requests or issue comments. See the [GitHub webhook documentation](https://docs.sourcegraph.com/admin/external_service/github#webhooks) for instructions on how to enable webhooks.
- Added support for GitHub organization webhooks to enable faster updates of changeset metadata used by campaigns. See the [GitHub webhook documentation](https://docs.sourcegraph.com/admin/external_service/github#webhooks) for instructions on how to enable webhooks.
- Added burndown chart to visualize progress of campaigns.
- Added ability to edit campaign titles and descriptions.

### Changed

- **Recommended Kubernetes Migration:** The [Kubernetes deployment](https://github.com/sourcegraph/deploy-sourcegraph) manifest for indexed-search pods has changed from a Deployment to a StatefulSet. This is to enable future work on horizontally scaling indexed search. To retain your existing indexes there is a [migration guide](https://github.com/sourcegraph/deploy-sourcegraph/blob/master/docs/migrate.md#39).
- Allow single trailing hyphen in usernames and org names [#5680](https://github.com/sourcegraph/sourcegraph/pull/5680)
- Indexed search won't spam the logs on startup if the frontend API is not yet available. [zoekt#30](https://github.com/sourcegraph/zoekt/pull/30), [#5866](https://github.com/sourcegraph/sourcegraph/pull/5866)
- Search query fields are now case insensitive. For example `repoHasFile:` will now be recognized, not just `repohasfile:`. [#5168](https://github.com/sourcegraph/sourcegraph/issues/5168)
- Search queries are now interpreted literally by default, rather than as regular expressions. [#5899](https://github.com/sourcegraph/sourcegraph/pull/5899)
- The `search` GraphQL API field now takes a two new optional parameters: `version` and `patternType`. `version` determines the search syntax version to use, and `patternType` determines the pattern type to use for the query. `version` defaults to "V1", which is regular expression searches by default, if not explicitly passed in. `patternType` overrides the pattern type determined by version.
- Saved searches have been updated to support the new patternType filter. All existing saved searches have been updated to append `patternType:regexp` to the end of queries to ensure deterministic results regardless of the patternType configurations on an instance. All new saved searches are required to have a `patternType:` field in the query.
- Allow text selection in search result headers (to allow for e.g. copying filenames)

### Fixed

- Web app: Fix paths with special characters (#6050)
- Fixed an issue that rendered the search filter `repohascommitafter` unusable in the presence of an empty repository. [#5149](https://github.com/sourcegraph/sourcegraph/issues/5149)
- An issue where `externalURL` not being configured in the management console could go unnoticed. [#3899](https://github.com/sourcegraph/sourcegraph/issues/3899)
- Listing branches and refs now falls back to a fast path if there are a large number of branches. Previously we would time out. [#4581](https://github.com/sourcegraph/sourcegraph/issues/4581)
- Sourcegraph will now ignore the ambiguous ref HEAD if a repository contains it. [#5291](https://github.com/sourcegraph/sourcegraph/issues/5291)

### Removed

## 3.8.2

### Fixed

- Sourcegraph cluster deployments now run a more stable syntax highlighting server which can self-recover from rarer failure cases such as getting stuck at high CPU usage when highlighting some specific files. [#5406](https://github.com/sourcegraph/sourcegraph/issues/5406) This will be ported to single-container deployments [at a later date](https://github.com/sourcegraph/sourcegraph/issues/5841).

## 3.8.1

### Added

- Add `nameTransformations` setting to GitLab external service to help transform repository name that shows up in the Sourcegraph UI.

## 3.8.0

### Added

- A toggle button for browser extension to quickly enable/disable the core functionality without actually enable/disable the entire extension in the browser extension manager.
- Tabs to easily toggle between the different search result types on the search results page.

### Changed

- A `hardTTL` setting was added to the [Bitbucket Server `authorization` config](https://docs.sourcegraph.com/admin/external_service/bitbucketserver#configuration). This setting specifies a duration after which a user's cached permissions must be updated before any user action is authorized. This contrasts with the already existing `ttl` setting which defines a duration after which a user's cached permissions will get updated in the background, but the previously cached (and now stale) permissions are used to authorize any user action occuring before the update concludes. If your previous `ttl` value is larger than the default of the new `hardTTL` setting (i.e. **3 days**), you must change the `ttl` to be smaller or, `hardTTL` to be larger.

### Fixed

### Removed

- The `statusIndicator` feature flag has been removed from the site configuration's `experimentalFeatures` section. The status indicator has been enabled by default since 3.6.0 and you can now safely remove the feature flag from your configuration.
- Public usage is now only available on Sourcegraph.com. Because many core features rely on persisted user settings, anonymous usage leads to a degraded experience for most users. As a result, for self-hosted private instances it is preferable for all users to have accounts. But on sourcegraph.com, users will continue to have to opt-in to accounts, despite the degraded UX.

## 3.7.2

### Added

- A [migration guide for Sourcegraph v3.7+](doc/admin/migration/3_7.md).

### Fixed

- Fixed an issue where some repositories with very long symbol names would fail to index after v3.7.
- We now retain one prior search index version after an upgrade, meaning upgrading AND downgrading from v3.6.2 <-> v3.7.2 is now 100% seamless and involves no downtime or negated search performance while repositories reindex. Please refer to the [v3.7+ migration guide](doc/admin/migration/3_7.md) for details.

## 3.7.1

### Fixed

- When re-indexing repositories, we now continue to serve from the old index in the meantime. Thus, you can upgrade to 3.7.1 without downtime.
- Indexed symbol search is now faster, as we've fixed a performance issue that occurred when many repositories without any symbols existed.
- Indexed symbol search now uses less disk space when upgrading directly to v3.7.1 as we properly remove old indexes.

## 3.7.0

### Added

- Indexed search now supports symbol queries. This feature will require re-indexing all repositories. This will increase the disk and memory usage of indexed search by roughly 10%. You can disable the feature with the configuration `search.index.symbols.enabled`. [#3534](https://github.com/sourcegraph/sourcegraph/issues/3534)
- Multi-line search now works for non-indexed search. [#4518](https://github.com/sourcegraph/sourcegraph/issues/4518)
- When using `SITE_CONFIG_FILE` and `EXTSVC_CONFIG_FILE`, you [may now also specify e.g. `SITE_CONFIG_ALLOW_EDITS=true`](https://docs.sourcegraph.com/admin/config/advanced_config_file) to allow edits to be made to the config in the application which will be overwritten on the next process restart. [#4912](https://github.com/sourcegraph/sourcegraph/issues/4912)

### Changed

- In the [GitHub external service config](https://docs.sourcegraph.com/admin/external_service/github#configuration) it's now possible to specify `orgs` without specifying `repositoryQuery` or `repos` too.
- Out-of-the-box TypeScript code intelligence is much better with an updated ctags version with a built-in TypeScript parser.
- Sourcegraph uses Git protocol version 2 for increased efficiency and performance when fetching data from compatible code hosts.
- Searches with `repohasfile:` are faster at finding repository matches. [#4833](https://github.com/sourcegraph/sourcegraph/issues/4833).
- Zoekt now runs with GOGC=50 by default, helping to reduce the memory consumption of Sourcegraph. [#3792](https://github.com/sourcegraph/sourcegraph/issues/3792)
- Upgraded the version of Go in use, which improves security for publicly accessible Sourcegraph instances.

### Fixed

- Disk cleanup in gitserver is now done in terms of percentages to fix [#5059](https://github.com/sourcegraph/sourcegraph/issues/5059).
- Search results now correctly show highlighting of matches with runes like 'İ' that lowercase to runes with a different number of bytes in UTF-8 [#4791](https://github.com/sourcegraph/sourcegraph/issues/4791).
- Fixed an issue where search would sometimes crash with a panic due to a nil pointer. [#5246](https://github.com/sourcegraph/sourcegraph/issues/5246)

### Removed

## 3.6.2

### Fixed

- Fixed Phabricator external services so they won't stop the syncing process for repositories when Phabricator doesn't return clone URLs. [#5101](https://github.com/sourcegraph/sourcegraph/pull/5101)

## 3.6.1

### Added

- New site config option `branding.brandName` configures the brand name to display in the Sourcegraph \<title\> element.
- `repositoryPathPattern` option added to the "Other" external service type for repository name customization.

## 3.6.0

### Added

- The `github.exclude` setting in [GitHub external service config](https://docs.sourcegraph.com/admin/external_service/github#configuration) additionally allows you to specify regular expressions with `{"pattern": "regex"}`.
- A new [`quicklinks` setting](https://docs.sourcegraph.com/user/personalization/quick_links) allows adding links to be displayed on the homepage and search page for all users (or users in an organization).
- Compatibility with the [Sourcegraph for Bitbucket Server](https://github.com/sourcegraph/bitbucket-server-plugin) plugin.
- Support for [Bitbucket Cloud](https://bitbucket.org) as an external service.

### Changed

- Updating or creating an external service will no longer block until the service is synced.
- The GraphQL fields `Repository.createdAt` and `Repository.updatedAt` are deprecated and will be removed in 3.8. Now `createdAt` is always the current time and updatedAt is always null.
- In the [GitHub external service config](https://docs.sourcegraph.com/admin/external_service/github#configuration) and [Bitbucket Server external service config](https://docs.sourcegraph.com/admin/external_service/bitbucket_server#permissions) `repositoryQuery` is now only required if `repos` is not set.
- Log messages from query-runner when saved searches fail now include the raw query as part of the message.
- The status indicator in the navigation bar is now enabled by default
- Usernames and org names can now contain the `.` character. [#4674](https://github.com/sourcegraph/sourcegraph/issues/4674)

### Fixed

- Commit searches now correctly highlight unicode characters, for example 加. [#4512](https://github.com/sourcegraph/sourcegraph/issues/4512)
- Symbol searches now show the number of symbol matches rather than the number of file matches found. [#4578](https://github.com/sourcegraph/sourcegraph/issues/4578)
- Symbol searches with truncated results now show a `+` on the results page to signal that some results have been omitted. [#4579](https://github.com/sourcegraph/sourcegraph/issues/4579)

## 3.5.4

### Fixed

- Fixed Phabricator external services so they won't stop the syncing process for repositories when Phabricator doesn't return clone URLs. [#5101](https://github.com/sourcegraph/sourcegraph/pull/5101)

## 3.5.2

### Changed

- Usernames and org names can now contain the `.` character. [#4674](https://github.com/sourcegraph/sourcegraph/issues/4674)

### Added

- Syntax highlighting requests that fail are now logged and traced. A new Prometheus metric `src_syntax_highlighting_requests` allows monitoring and alerting. [#4877](https://github.com/sourcegraph/sourcegraph/issues/4877).
- Sourcegraph's SAML authentication now supports RSA PKCS#1 v1.5. [#4869](https://github.com/sourcegraph/sourcegraph/pull/4869)

### Fixed

- Increased nginx proxy buffer size to fix issue where login failed when SAML AuthnRequest was too large. [#4849](https://github.com/sourcegraph/sourcegraph/pull/4849)
- A regression in 3.3.8 where `"corsOrigin": "*"` was improperly forbidden. [#4424](https://github.com/sourcegraph/sourcegraph/issues/4424)

## 3.5.1

### Added

- A new [`quicklinks` setting](https://docs.sourcegraph.com/user/personalization/quick_links) allows adding links to be displayed on the homepage and search page for all users (or users in an organization).
- Site admins can prevent the icon in the top-left corner of the screen from spinning on hovers by setting `"branding": { "disableSymbolSpin": true }` in their site configuration.

### Fixed

- Fix `repository.language` GraphQL field (previously returned empty for most repositories).

## 3.5.0

### Added

- Indexed search now supports matching consecutive literal newlines, with queries like e.g. `foo\nbar.*` to search over multiple lines. [#4138](https://github.com/sourcegraph/sourcegraph/issues/4138)
- The `orgs` setting in [GitHub external service config](https://docs.sourcegraph.com/admin/external_service/github) allows admins to select all repositories from the specified organizations to be synced.
- A new experimental search filter `repohascommitafter:"30 days ago"` allows users to exclude stale repositories that don't contain commits (to the branch being searched over) past a specified date from their search query.
- The `authorization` setting in the [Bitbucket Server external service config](https://docs.sourcegraph.com/admin/external_service/bitbucket_server#permissions) enables Sourcegraph to enforce the repository permissions defined in Bitbucket Server.
- A new, experimental status indicator in the navigation bar allows admins to quickly see whether the configured repositories are up to date or how many are currently being updated in the background. You can enable the status indicator with the following site configuration: `"experimentalFeatures": { "statusIndicator": "enabled" }`.
- A new search filter `repohasfile` allows users to filter results to just repositories containing a matching file. For example `ubuntu file:Dockerfile repohasfile:\.py$` would find Dockerfiles mentioning Ubuntu in repositories that contain Python files. [#4501](https://github.com/sourcegraph/sourcegraph/pull/4501)

### Changed

- The saved searches UI has changed. There is now a Saved searches page in the user and organizations settings area. A saved search appears in the settings area of the user or organization it is associated with.

### Removed

### Fixed

- Fixed repository search patterns which contain `.*`. Previously our optimizer would ignore `.*`, which in some cases would lead to our repository search excluding some repositories from the results.
- Fixed an issue where the Phabricator native integration would be broken on recent Phabricator versions. This fix depends on v1.2 of the [Phabricator extension](https://github.com/sourcegraph/phabricator-extension).
- Fixed an issue where the "Empty repository" banner would be shown on a repository page when starting to clone a repository.
- Prevent data inconsistency on cached archives due to restarts. [#4366](https://github.com/sourcegraph/sourcegraph/pull/4366)
- On the /extensions page, the UI is now less ambiguous when an extension has not been activated. [#4446](https://github.com/sourcegraph/sourcegraph/issues/4446)

## 3.4.5

### Fixed

- Fixed an issue where syntax highlighting taking too long would result in errors or wait long amounts of time without properly falling back to plaintext rendering after a few seconds. [#4267](https://github.com/sourcegraph/sourcegraph/issues/4267) [#4268](https://github.com/sourcegraph/sourcegraph/issues/4268) (this fix was intended to be in 3.4.3, but was in fact left out by accident)
- Fixed an issue with `sourcegraph/server` Docker deployments where syntax highlighting could produce `server closed idle connection` errors. [#4269](https://github.com/sourcegraph/sourcegraph/issues/4269) (this fix was intended to be in 3.4.3, but was in fact left out by accident)
- Fix `repository.language` GraphQL field (previously returned empty for most repositories).

## 3.4.4

### Fixed

- Fixed an out of bounds error in the GraphQL repository query. [#4426](https://github.com/sourcegraph/sourcegraph/issues/4426)

## 3.4.3

### Fixed

- Improved performance of the /site-admin/repositories page significantly (prevents timeouts). [#4063](https://github.com/sourcegraph/sourcegraph/issues/4063)
- Fixed an issue where Gitolite repositories would be inaccessible to non-admin users after upgrading to 3.3.0+ from an older version. [#4263](https://github.com/sourcegraph/sourcegraph/issues/4263)
- Repository names are now treated as case-sensitive, fixing an issue where users saw `pq: duplicate key value violates unique constraint \"repo_name_unique\"` [#4283](https://github.com/sourcegraph/sourcegraph/issues/4283)
- Repositories containing submodules not on Sourcegraph will now load without error [#2947](https://github.com/sourcegraph/sourcegraph/issues/2947)
- HTTP metrics in Prometheus/Grafana now distinguish between different types of GraphQL requests.

## 3.4.2

### Fixed

- Fixed incorrect wording in site-admin onboarding. [#4127](https://github.com/sourcegraph/sourcegraph/issues/4127)

## 3.4.1

### Added

- You may now specify `DISABLE_CONFIG_UPDATES=true` on the management console to prevent updates to the critical configuration. This is useful when loading critical config via a file using `CRITICAL_CONFIG_FILE` on the frontend.

### Changed

- When `EXTSVC_CONFIG_FILE` or `SITE_CONFIG_FILE` are specified, updates to external services and the site config are now prevented.
- Site admins will now see a warning if creating or updating an external service was successful but the process could not complete entirely due to an ephemeral error (such as GitHub API search queries running into timeouts and returning incomplete results).

### Removed

### Fixed

- Fixed an issue where `EXTSVC_CONFIG_FILE` being specified would incorrectly cause a panic.
- Fixed an issue where user/org/global settings from old Sourcegraph versions (2.x) could incorrectly be null, leading to various errors.
- Fixed an issue where an ephemeral infrastructure error (`tar/archive: invalid tar header`) would fail a search.

## 3.4.0

### Added

- When `repositoryPathPattern` is configured, paths from the full long name will redirect to the configured name. Extensions will function with the configured name. `repositoryPathPattern` allows administrators to configure "nice names". For example `sourcegraph.example.com/github.com/foo/bar` can configured to be `sourcegraph.example.com/gh/foo/bar` with `"repositoryPathPattern": "gh/{nameWithOwner}"`. (#462)
- Admins can now turn off site alerts for patch version release updates using the `alerts.showPatchUpdates` setting. Alerts will still be shown for major and minor version updates.
- The new `gitolite.exclude` setting in [Gitolite external service config](https://docs.sourcegraph.com/admin/external_service/gitolite#configuration) allows you to exclude specific repositories by their Gitolite name so that they won't be mirrored. Upon upgrading, previously "disabled" repositories will be automatically migrated to this exclusion list.
- The new `aws_codecommit.exclude` setting in [AWS CodeCommit external service config](https://docs.sourcegraph.com/admin/external_service/aws_codecommit#configuration) allows you to exclude specific repositories by their AWS name or ID so that they won't be synced. Upon upgrading, previously "disabled" repositories will be automatically migrated to this exclusion list.
- Added a new, _required_ `aws_codecommit.gitCredentials` setting to the [AWS CodeCommit external service config](https://docs.sourcegraph.com/admin/external_service/aws_codecommit#configuration). These Git credentials are required to create long-lived authenticated clone URLs for AWS CodeCommit repositories. For more information about Git credentials, see the AWS CodeCommit documentation: https://docs.aws.amazon.com/IAM/latest/UserGuide/id_credentials_ssh-keys.html#git-credentials-code-commit. For detailed instructions on how to create the credentials in IAM, see this page: https://docs.aws.amazon.com/codecommit/latest/userguide/setting-up-gc.html
- Added support for specifying a URL formatted `gitolite.host` setting in [Gitolite external service config](https://docs.sourcegraph.com/admin/external_service/gitolite#configuration) (e.g. `ssh://git@gitolite.example.org:2222/`), in addition to the already supported SCP like format (e.g `git@gitolite.example.org`)
- Added support for overriding critical, site, and external service configurations via files. Specify `CRITICAL_CONFIG_FILE=critical.json`, `SITE_CONFIG_FILE=site.json`, and/or `EXTSVC_CONFIG_FILE=extsvc.json` on the `frontend` container to do this.

### Changed

- Kinds of external services in use are now included in [server pings](https://docs.sourcegraph.com/admin/pings).
- Bitbucket Server: An actual Bitbucket icon is now used for the jump-to-bitbucket action on repository pages instead of the previously generic icon.
- Default config for GitHub, GitHub Enterprise, GitLab, Bitbucket Server, and AWS Code Commit external services has been revised to make it easier for first time admins.

### Removed

- Fields related to Repository enablement have been deprecated. Mutations are now NOOPs, and for repositories returned the value is always true for Enabled. The enabled field and mutations will be removed in 3.6. Mutations: `setRepositoryEnabled`, `setAllRepositoriesEnabled`, `updateAllMirrorRepositories`, `deleteRepository`. Query parameters: `repositories.enabled`, `repositories.disabled`. Field: `Repository.enabled`.
- Global saved searches are now deprecated. Any existing global saved searches have been assigned to the Sourcegraph instance's first site admin's user account.
- The `search.savedQueries` configuration option is now deprecated. Existing entries remain in user and org settings for backward compatibility, but are unused as saved searches are now stored in the database.

### Fixed

- Fixed a bug where submitting a saved query without selecting the location would fail for non-site admins (#3628).
- Fixed settings editors only having a few pixels height.
- Fixed a bug where browser extension and code review integration usage stats were not being captured on the site-admin Usage Stats page.
- Fixed an issue where in some rare cases PostgreSQL starting up slowly could incorrectly trigger a panic in the `frontend` service.
- Fixed an issue where the management console password would incorrectly reset to a new secure one after a user account was created.
- Fixed a bug where gitserver would leak file descriptors when performing common operations.
- Substantially improved the performance of updating Bitbucket Server external service configurations on instances with thousands of repositories, going from e.g. several minutes to about a minute for ~20k repositories (#4037).
- Fully resolved the search performance regression in v3.2.0, restoring performance of search back to the same levels it was before changes made in v3.2.0.
- Fix a bug where using a repo search filter with the prefix `github.com` only searched for repos whose name starts with `github.com`, even though no `^` was specified in the search filter. (#4103)
- Fixed an issue where files that fail syntax highlighting would incorrectly render an error instead of gracefully falling back to their plaintext form.

## 3.3.9

### Added

- Syntax highlighting requests that fail are now logged and traced. A new Prometheus metric `src_syntax_highlighting_requests` allows monitoring and alerting. [#4877](https://github.com/sourcegraph/sourcegraph/issues/4877).

## 3.3.8

### Fixed

- Fully resolved the search performance regression in v3.2.0, restoring performance of search back to the same levels it was before changes made in v3.2.0.
- Fixed an issue where files that fail syntax highlighting would incorrectly render an error instead of gracefully falling back to their plaintext form.
- Fixed an issue introduced in v3.3 where Sourcegraph would under specific circumstances incorrectly have to re-clone and re-index repositories from Bitbucket Server and AWS CodeCommit.

## 3.3.7

### Added

- The `bitbucketserver.exclude` setting in [Bitbucket Server external service config](https://docs.sourcegraph.com/admin/external_service/bitbucketserver#configuration) additionally allows you to exclude repositories matched by a regular expression (so that they won't be synced).

### Changed

### Removed

### Fixed

- Fixed a major indexed search performance regression that occurred in v3.2.0. (#3685)
- Fixed an issue where Sourcegraph would fail to update repositories on some instances (`pq: duplicate key value violates unique constraint "repo_external_service_unique_idx"`) (#3680)
- Fixed an issue where Sourcegraph would not exclude unavailable Bitbucket Server repositories. (#3772)

## 3.3.6

## Changed

- All 24 language extensions are enabled by default.

## 3.3.5

## Changed

- Indexed search is now enabled by default for new Docker deployments. (#3540)

### Removed

- Removed smart-casing behavior from search.

### Fixed

- Removes corrupted archives in the searcher cache and tries to populate the cache again instead of returning an error.
- Fixed a bug where search scopes would not get merged, and only the lowest-level list of search scopes would appear.
- Fixed an issue where repo-updater was slower in performing its work which could sometimes cause other performance issues. https://github.com/sourcegraph/sourcegraph/pull/3633

## 3.3.4

### Fixed

- Fixed bundling of the Phabricator integration assets in the Sourcegraph docker image.

## 3.3.3

### Fixed

- Fixed bug that prevented "Find references" action from being completed in the activation checklist.

## 3.3.2

### Fixed

- Fixed an issue where the default `bitbucketserver.repositoryQuery` would not be created on migration from older Sourcegraph versions. https://github.com/sourcegraph/sourcegraph/issues/3591
- Fixed an issue where Sourcegraph would add deleted repositories to the external service configuration. https://github.com/sourcegraph/sourcegraph/issues/3588
- Fixed an issue where a repo-updater migration would hit code host rate limits. https://github.com/sourcegraph/sourcegraph/issues/3582
- The required `bitbucketserver.username` field of a [Bitbucket Server external service configuration](https://docs.sourcegraph.com/admin/external_service/bitbucketserver#configuration), if unset or empty, is automatically migrated to match the user part of the `url` (if defined). https://github.com/sourcegraph/sourcegraph/issues/3592
- Fixed a panic that would occur in indexed search / the frontend when a search error ocurred. https://github.com/sourcegraph/sourcegraph/issues/3579
- Fixed an issue where the repo-updater service could become deadlocked while performing a migration. https://github.com/sourcegraph/sourcegraph/issues/3590

## 3.3.1

### Fixed

- Fixed a bug that prevented external service configurations specifying client certificates from working (#3523)

## 3.3.0

### Added

- In search queries, treat `foo(` as `foo\(` and `bar[` as `bar\[` rather than failing with an error message.
- Enterprise admins can now customize the appearance of the homepage and search icon.
- A new settings property `notices` allows showing custom informational messages on the homepage and at the top of each page. The `motd` property is deprecated and its value is automatically migrated to the new `notices` property.
- The new `gitlab.exclude` setting in [GitLab external service config](https://docs.sourcegraph.com/admin/external_service/gitlab#configuration) allows you to exclude specific repositories matched by `gitlab.projectQuery` and `gitlab.projects` (so that they won't be synced). Upon upgrading, previously "disabled" repositories will be automatically migrated to this exclusion list.
- The new `gitlab.projects` setting in [GitLab external service config](https://docs.sourcegraph.com/admin/external_service/gitlab#configuration) allows you to select specific repositories to be synced.
- The new `bitbucketserver.exclude` setting in [Bitbucket Server external service config](https://docs.sourcegraph.com/admin/external_service/bitbucketserver#configuration) allows you to exclude specific repositories matched by `bitbucketserver.repositoryQuery` and `bitbucketserver.repos` (so that they won't be synced). Upon upgrading, previously "disabled" repositories will be automatically migrated to this exclusion list.
- The new `bitbucketserver.repos` setting in [Bitbucket Server external service config](https://docs.sourcegraph.com/admin/external_service/bitbucketserver#configuration) allows you to select specific repositories to be synced.
- The new required `bitbucketserver.repositoryQuery` setting in [Bitbucket Server external service configuration](https://docs.sourcegraph.com/admin/external_service/bitbucketserver#configuration) allows you to use Bitbucket API repository search queries to select repos to be synced. Existing configurations will be migrate to have it set to `["?visibility=public", "?visibility=private"]` which is equivalent to the previous implicit behaviour that this setting supersedes.
- "Quick configure" buttons for common actions have been added to the config editor for all external services.
- "Quick configure" buttons for common actions have been added to the management console.
- Site-admins now receive an alert every day for the seven days before their license key expires.
- The user menu (in global nav) now lists the user's organizations.
- All users on an instance now see a non-dismissable alert when when there's no license key in use and the limit of free user accounts is exceeded.
- All users will see a dismissible warning about limited search performance and accuracy on when using the sourcegraph/server Docker image with more than 100 repositories enabled.

### Changed

- Indexed searches that time out more consistently report a timeout instead of erroneously saying "No results."
- The symbols sidebar now only shows symbols defined in the current file or directory.
- The dynamic filters on search results pages will now display `lang:` instead of `file:` filters for language/file-extension filter suggestions.
- The default `github.repositoryQuery` of a [GitHub external service configuration](https://docs.sourcegraph.com/admin/external_service/github#configuration) has been changed to `["none"]`. Existing configurations that had this field unset will be migrated to have the previous default explicitly set (`["affiliated", "public"]`).
- The default `gitlab.projectQuery` of a [GitLab external service configuration](https://docs.sourcegraph.com/admin/external_service/gitlab#configuration) has been changed to `["none"]`. Existing configurations that had this field unset will be migrated to have the previous default explicitly set (`["?membership=true"]`).
- The default value of `maxReposToSearch` is now unlimited (was 500).
- The default `github.repositoryQuery` of a [GitHub external service configuration](https://docs.sourcegraph.com/admin/external_service/github#configuration) has been changed to `["none"]` and is now a required field. Existing configurations that had this field unset will be migrated to have the previous default explicitly set (`["affiliated", "public"]`).
- The default `gitlab.projectQuery` of a [GitLab external service configuration](https://docs.sourcegraph.com/admin/external_service/gitlab#configuration) has been changed to `["none"]` and is now a required field. Existing configurations that had this field unset will be migrated to have the previous default explicitly set (`["?membership=true"]`).
- The `bitbucketserver.username` field of a [Bitbucket Server external service configuration](https://docs.sourcegraph.com/admin/external_service/bitbucketserver#configuration) is now **required**. This field is necessary to authenticate with the Bitbucket Server API with either `password` or `token`.
- The settings and account pages for users and organizations are now combined into a single tab.

### Removed

- Removed the option to show saved searches on the Sourcegraph homepage.

### Fixed

- Fixed an issue where the site-admin repositories page `Cloning`, `Not Cloned`, `Needs Index` tabs were very slow on instances with thousands of repositories.
- Fixed an issue where failing to syntax highlight a single file would take down the entire syntax highlighting service.

## 3.2.6

### Fixed

- Fully resolved the search performance regression in v3.2.0, restoring performance of search back to the same levels it was before changes made in v3.2.0.

## 3.2.5

### Fixed

- Fixed a major indexed search performance regression that occurred in v3.2.0. (#3685)

## 3.2.4

### Fixed

- Fixed bundling of the Phabricator integration assets in the Sourcegraph docker image.

## 3.2.3

### Fixed

- Fixed https://github.com/sourcegraph/sourcegraph/issues/3336.
- Clearer error message when a repository sync fails due to the inability to clone a repository.
- Rewrite '@' character in Gitolite repository names to '-', which permits them to be viewable in the UI.

## 3.2.2

### Changed

- When using an external Zoekt instance (specified via the `ZOEKT_HOST` environment variable), sourcegraph/server no longer spins up a redundant internal Zoekt instance.

## 3.2.1

### Fixed

- Jaeger tracing, once enabled, can now be configured via standard [environment variables](https://github.com/jaegertracing/jaeger-client-go/blob/v2.14.0/README.md#environment-variables).
- Fixed an issue where some search and zoekt errors would not be logged.

## 3.2.0

### Added

- Sourcegraph can now automatically use the system's theme.
  To enable, open the user menu in the top right and make sure the theme dropdown is set to "System".
  This is currently supported on macOS Mojave with Safari Technology Preview 68 and later.
- The `github.exclude` setting was added to the [GitHub external service config](https://docs.sourcegraph.com/admin/external_service/github#configuration) to allow excluding repositories yielded by `github.repos` or `github.repositoryQuery` from being synced.

### Changed

- Symbols search is much faster now. After the initial indexing, you can expect code intelligence to be nearly instant no matter the size of your repository.
- Massively reduced the number of code host API requests Sourcegraph performs, which caused rate limiting issues such as slow search result loading to appear.
- The [`corsOrigin`](https://docs.sourcegraph.com/admin/config/site_config) site config property is no longer needed for integration with GitHub, GitLab, etc., via the [Sourcegraph browser extension](https://docs.sourcegraph.com/integration/browser_extension). Only the [Phabricator extension](https://github.com/sourcegraph/phabricator-extension) requires it.

### Fixed

- Fixed a bug where adding a search scope that adds a `repogroup` filter would cause invalid queries if `repogroup:sample` was already part of the query.
- An issue where errors during displaying search results would not be displayed.

### Removed

- The `"updateScheduler2"` experiment is now the default and it's no longer possible to configure.

## 3.1.2

### Added

- The `search.contextLines` setting was added to allow configuration of the number of lines of context to be displayed around search results.

### Changed

- Massively reduced the number of code host API requests Sourcegraph performs, which caused rate limiting issues such as slow search result loading to appear.
- Improved logging in various situations where Sourcegraph would potentially hit code host API rate limits.

### Fixed

- Fixed an issue where search results loading slowly would display a `Cannot read property "lastChild" of undefined` error.

## 3.1.1

### Added

- Query builder toggle (open/closed) state is now retained.

### Fixed

- Fixed an issue where single-term values entered into the "Exact match" field in the query builder were not getting wrapped in quotes.

## 3.1.0

### Added

- Added Docker-specific help text when running the Sourcegraph docker image in an environment with an sufficient open file descriptor limit.
- Added syntax highlighting for Kotlin and Dart.
- Added a management console environment variable to disable HTTPS, see [the docs](doc/admin/management_console.md#can-i-disable-https-on-the-management-console) for more information.
- Added `auth.disableUsernameChanges` to critical configuration to prevent users from changing their usernames.
- Site admins can query a user by email address or username from the GraphQL API.
- Added a search query builder to the main search page. Click "Use search query builder" to open the query builder, which is a form with separate inputs for commonly used search keywords.

### Changed

- File match search results now show full repository name if there are results from mirrors on different code hosts (e.g. github.com/sourcegraph/sourcegraph and gitlab.com/sourcegraph/sourcegraph)
- Search queries now use "smart case" by default. Searches are case insensitive unless you use uppercase letters. To explicitly set the case, you can still use the `case` field (e.g. `case:yes`, `case:no`). To explicitly set smart case, use `case:auto`.

### Fixed

- Fixed an issue where the management console would improperly regenerate the TLS cert/key unless `CUSTOM_TLS=true` was set. See the documentation for [how to use your own TLS certificate with the management console](doc/admin/management_console.md#how-can-i-use-my-own-tls-certificates-with-the-management-console).

## 3.0.1

### Added

- Symbol search now supports Elixir, Haskell, Kotlin, Scala, and Swift

### Changed

- Significantly optimized how file search suggestions are provided when using indexed search (cluster deployments).
- Both the `sourcegraph/server` image and the [Kubernetes deployment](https://github.com/sourcegraph/deploy-sourcegraph) manifests ship with Postgres `11.1`. For maximum compatibility, however, the minimum supported version remains `9.6`. The upgrade procedure is mostly automated for existing deployments. Please refer to [this page](https://docs.sourcegraph.com/admin/postgres) for detailed instructions.

### Removed

- The deprecated `auth.disableAccessTokens` site config property was removed. Use `auth.accessTokens` instead.
- The `disableBrowserExtension` site config property was removed. [Configure nginx](https://docs.sourcegraph.com/admin/nginx) instead to block clients (if needed).

## 3.0.0

See the changelog entries for 3.0.0 beta releases and our [3.0](doc/admin/migration/3_0.md) upgrade guide if you are upgrading from 2.x.

## 3.0.0-beta.4

### Added

- Basic code intelligence for the top 10 programming languages works out of the box without any configuration. [TypeScript/JavaScript](https://sourcegraph.com/extensions/sourcegraph/typescript), [Python](https://sourcegraph.com/extensions/sourcegraph/python), [Java](https://sourcegraph.com/extensions/sourcegraph/java), [Go](https://sourcegraph.com/extensions/sourcegraph/go), [C/C++](https://sourcegraph.com/extensions/sourcegraph/cpp), [Ruby](https://sourcegraph.com/extensions/sourcegraph/ruby), [PHP](https://sourcegraph.com/extensions/sourcegraph/php), [C#](https://sourcegraph.com/extensions/sourcegraph/csharp), [Shell](https://sourcegraph.com/extensions/sourcegraph/shell), and [Scala](https://sourcegraph.com/extensions/sourcegraph/scala) are enabled by default, and you can find more in the [extension registry](https://sourcegraph.com/extensions?query=category%3A"Programming+languages").

## 3.0.0-beta.3

- Fixed an issue where the site admin is redirected to the start page instead of being redirected to the repositories overview page after deleting a repo.

## 3.0.0-beta

### Added

- Repositories can now be queried by a git clone URL through the GraphQL API.
- A new Explore area is linked from the top navigation bar (when the `localStorage.explore=true;location.reload()` feature flag is enabled).
- Authentication via GitHub is now supported. To enable, add an item to the `auth.providers` list with `type: "github"`. By default, GitHub identities must be linked to an existing Sourcegraph user account. To enable new account creation via GitHub, use the `allowSignup` option in the `GitHubConnection` config.
- Authentication via GitLab is now supported. To enable, add an item to the `auth.providers` list with `type: "gitlab"`.
- GitHub repository permissions are supported if authentication via GitHub is enabled. See the
  documentation for the `authorization` field of the `GitHubConnection` configuration.
- The repository settings mirroring page now shows when a repo is next scheduled for an update (requires experiment `"updateScheduler2": "enabled"`).
- Configured repositories are periodically scheduled for updates using a new algorithm. You can disable the new algorithm with the following site configuration: `"experimentalFeatures": { "updateScheduler2": "disabled" }`. If you do so, please file a public issue to describe why you needed to disable it.
- When using HTTP header authentication, [`stripUsernameHeaderPrefix`](https://docs.sourcegraph.com/admin/auth/#username-header-prefixes) field lets an admin specify a prefix to strip from the HTTP auth header when converting the header value to a username.
- Sourcegraph extensions whose package.json contains `"wip": true` are considered [work-in-progress extensions](https://docs.sourcegraph.com/extensions/authoring/publishing#wip-extensions) and are indicated as such to avoid users accidentally using them.
- Information about user survey submissions and a chart showing weekly active users is now displayed on the site admin Overview page.
- A new GraphQL API field `UserEmail.isPrimary` was added that indicates whether an email is the user's primary email.
- The filters bar in the search results page can now display filters from extensions.
- Extensions' `activate` functions now receive a `sourcegraph.ExtensionContext` parameter (i.e., `export function activate(ctx: sourcegraph.ExtensionContext): void { ... }`) to support deactivation and running multiple extensions in the same process.
- Users can now request an Enterprise trial license from the site init page.
- When searching, a filter button `case:yes` will now appear when relevant. This helps discovery and makes it easier to use our case-sensitive search syntax.
- Extensions can now report progress in the UI through the `withProgress()` extension API.
- When calling `editor.setDecorations()`, extensions must now provide an instance of `TextDocumentDecorationType` as first argument. This helps gracefully displaying decorations from several extensions.

### Changed

- The Postgres database backing Sourcegraph has been upgraded from 9.4 to 11.1. Existing Sourcegraph users must conduct an [upgrade procedure](https://docs.sourcegraph.com/admin/postgres_upgrade)
- Code host configuration has moved out of the site config JSON into the "External services" area of the site admin web UI. Sourcegraph instances will automatically perform a one time migration of existing data in the site config JSON. After the migration these keys can be safely deleted from the site config JSON: `awsCodeCommit`, `bitbucketServer`, `github`, `gitlab`, `gitolite`, and `phabricator`.
- Site and user usage statistics are now visible to all users. Previously only site admins (and users, for their own usage statistics) could view this information. The information consists of aggregate counts of actions such as searches, page views, etc.
- The Git blame information shown at the end of a line is now provided by the [Git extras extension](https://sourcegraph.com/extensions/sourcegraph/git-extras). You must add that extension to continue using this feature.
- The `appURL` site configuration option was renamed to `externalURL`.
- The repository and directory pages now show all entries together instead of showing files and (sub)directories separately.
- Extensions no longer can specify titles (in the `title` property in the `package.json` extension manifest). Their extension ID (such as `alice/myextension`) is used.

### Fixed

- Fixed an issue where the site admin License page showed a count of current users, rather than the max number of users over the life of the license.
- Fixed number formatting issues on site admin Overview and Survey Response pages.
- Fixed resolving of git clone URLs with `git+` prefix through the GraphQL API
- Fixed an issue where the graphql Repositories endpoint would order by a field which was not indexed. Times on Sourcegraph.com went from 10s to 200ms.
- Fixed an issue where whitespace was not handled properly in environment variable lists (`SYMBOLS_URL`, `SEARCHER_URL`).
- Fixed an issue where clicking inside the repository popover or clicking "Show more" would dismiss the popover.

### Removed

- The `siteID` site configuration option was removed because it is no longer needed. If you previously specified this in site configuration, a new, random site ID will be generated upon server startup. You can safely remove the existing `siteID` value from your site configuration after upgrading.
- The **Info** panel was removed. The information it presented can be viewed in the hover.
- The top-level `repos.list` site configuration was removed in favour of each code-host's equivalent options,
  now configured via the new _External Services UI_ available at `/site-admin/external-services`. Equivalent options in code hosts configuration:
  - GitHub via [`github.repos`](https://docs.sourcegraph.com/admin/site_config/all#repos-array)
  - Gitlab via [`gitlab.projectQuery`](https://docs.sourcegraph.com/admin/site_config/all#projectquery-array)
  - Phabricator via [`phabricator.repos`](https://docs.sourcegraph.com/admin/site_config/all#phabricator-array)
  - [Other external services](https://docs.sourcegraph.com/admin/repo/add_from_other_external_services)
- Removed the `httpStrictTransportSecurity` site configuration option. Use [nginx configuration](https://docs.sourcegraph.com/admin/nginx) for this instead.
- Removed the `tls.letsencrypt` site configuration option. Use [nginx configuration](https://docs.sourcegraph.com/admin/nginx) for this instead.
- Removed the `tls.cert` and `tls.key` site configuration options. Use [nginx configuration](https://docs.sourcegraph.com/admin/nginx) for this instead.
- Removed the `httpToHttpsRedirect` and `experimentalFeatures.canonicalURLRedireect` site configuration options. Use [nginx configuration](https://docs.sourcegraph.com/admin/nginx) for these instead.
- Sourcegraph no longer requires access to `/var/run/docker.sock`.

## 2.13.6

### Added

- The `/-/editor` endpoint now accepts a `hostname_patterns` URL parameter, which specifies a JSON
  object mapping from hostname to repository name pattern. This serves as a hint to Sourcegraph when
  resolving git clone URLs to repository names. The name pattern is the same style as is used in
  code host configurations. The default value is `{hostname}/{path}`.

## 2.13.5

### Fixed

- Fixed another issue where Sourcegraph would try to fetch more than the allowed number of repositories from AWS CodeCommit.

## 2.13.4

### Changed

- The default for `experimentalFeatures.canonicalURLRedirect` in site config was changed back to `disabled` (to avoid [#807](https://github.com/sourcegraph/sourcegraph/issues/807)).

## 2.13.3

### Fixed

- Fixed an issue that would cause the frontend health check endpoint `/healthz` to not respond. This only impacts Kubernetes deployments.
- Fixed a CORS policy issue that caused requests to be rejected when they come from origins not in our [manifest.json](https://sourcegraph.com/github.com/sourcegraph/sourcegraph/-/blob/browser/src/extension/manifest.spec.json#L72) (i.e. requested via optional permissions by the user).
- Fixed an issue that prevented `repositoryQuery` from working correctly on GitHub enterprise instances.

## 2.13.2

### Fixed

- Fixed an issue where Sourcegraph would try to fetch more than the allowed number of repositories from AWS CodeCommit.

## 2.13.1

### Changed

- The timeout when running `git ls-remote` to determine if a remote url is cloneable has been increased from 5s to 30s.
- Git commands now use [version 2 of the Git wire protocol](https://opensource.googleblog.com/2018/05/introducing-git-protocol-version-2.html), which should speed up certain operations (e.g. `git ls-remote`, `git fetch`) when communicating with a v2 enabled server.

## 2.13.0

### Added

- A new site config option `search.index.enabled` allows toggling on indexed search.
- Search now uses [Sourcegraph extensions](https://docs.sourcegraph.com/extensions) that register `queryTransformer`s.
- GitLab repository permissions are now supported. To enable this, you will need to set the `authz`
  field in the `GitLabConnection` configuration object and ensure that the access token set in the
  `token` field has both `sudo` and `api` scope.

### Changed

- When the `DEPLOY_TYPE` environment variable is incorrectly specified, Sourcegraph now shuts down and logs an error message.
- The `experimentalFeatures.canonicalURLRedirect` site config property now defaults to `enabled`. Set it to `disabled` to disable redirection to the `appURL` from other hosts.
- Updating `maxReposToSearch` site config no longer requires a server restart to take effect.
- The update check page no longer shows an error if you are using an insiders build. Insiders builds will now notify site administrators that updates are available 40 days after the release date of the installed build.
- The `github.repositoryQuery` site config property now accepts arbitrary GitHub repository searches.

### Fixed

- The user account sidebar "Password" link (to the change-password form) is now shown correctly.
- Fixed an issue where GitHub rate limits were underutilized if the remaining
  rate limit dropped below 150.
- Fixed an issue where GraphQL field `elapsedMilliseconds` returned invalid value on empty searches
- Editor extensions now properly search the selection as a literal string, instead of incorrectly using regexp.
- Fixed a bug where editing and deleting global saved searches was not possible.
- In index search, if the search regex produces multiline matches, search results are still processed per line and highlighted correctly.
- Go-To-GitHub and Go-To-GitLab buttons now link to the right branch, line and commit range.
- Go-to-GitHub button links to default branch when no rev is given.
- The close button in the panel header stays located on the top.
- The Phabricator icon is now displayed correctly.
- The view mode button in the BlobPage now shows the correct view mode to switch to.

### Removed

- The experimental feature flag to disable the new repo update scheduler has been removed.
- The `experimentalFeatures.configVars` feature flag was removed.
- The `experimentalFeatures.multipleAuthProviders` feature flag was removed because the feature is now always enabled.
- The following deprecated auth provider configuration properties were removed: `auth.provider`, `auth.saml`, `auth.openIDConnect`, `auth.userIdentityHTTPHeader`, and `auth.allowSignup`. Use `auth.providers` for all auth provider configuration. (If you were still using the deprecated properties and had no `auth.providers` set, all access to your instance will be rejected until you manually set `auth.providers`.)
- The deprecated site configuration properties `search.scopes` and `settings` were removed. Define search scopes and settings in global settings in the site admin area instead of in site configuration.
- The `pendingContents` property has been removed from our GraphQL schema.
- The **Explore** page was replaced with a **Repositories** search link in the top navigation bar.

## 2.12.3

### Fixed

- Fixed an error that prevented users without emails from submitting satisfaction surveys.

## 2.12.2

### Fixed

- Fixed an issue where private GitHub Enterprise repositories were not fetched.

## 2.12.1

### Fixed

- We use GitHub's REST API to query affliated repositories. This API has wider support on older GitHub enterprise versions.
- Fixed an issue that prevented users without email addresses from signing in (https://github.com/sourcegraph/sourcegraph/issues/426).

## 2.12.0

### Changed

- Reduced the size of in-memory data structured used for storing search results. This should reduce the backend memory usage of large result sets.
- Code intelligence is now provided by [Sourcegraph extensions](https://docs.sourcegraph.com/extensions). The extension for each language in the site configuration `langservers` property is automatically enabled.
- Support for multiple authentication providers is now enabled by default. To disable it, set the `experimentalFeatures.multipleAuthProviders` site config option to `"disabled"`. This only applies to Sourcegraph Enterprise.
- When using the `http-header` auth provider, valid auth cookies (from other auth providers that are currently configured or were previously configured) are now respected and will be used for authentication. These auth cookies also take precedence over the `http-header` auth. Previously, the `http-header` auth took precedence.
- Bitbucket Server username configuration is now used to clone repositories if the Bitbucket Server API does not set a username.
- Code discussions: On Sourcegraph.com / when `discussions.abuseProtection` is enabled in the site config, rate limits to thread creation, comment creation, and @mentions are now applied.

### Added

- Search syntax for filtering archived repositories. `archived:no` will exclude archived repositories from search results, `archived:only` will search over archived repositories only. This applies for GitHub and GitLab repositories.
- A Bitbucket Server option to exclude personal repositories in the event that you decide to give an admin-level Bitbucket access token to Sourcegraph and do not want to create a bot account. See https://docs.sourcegraph.com/integration/bitbucket_server#excluding-personal-repositories for more information.
- Site admins can now see when users of their Sourcegraph instance last used it via a code host integration (e.g. Sourcegraph browser extensions). Visit the site admin Analytics page (e.g. https://sourcegraph.example.com/site-admin/analytics) to view this information.
- A new site config option `extensions.allowRemoteExtensions` lets you explicitly specify the remote extensions (from, e.g., Sourcegraph.com) that are allowed.
- Pings now include a total count of user accounts.

### Fixed

- Files with the gitattribute `export-ignore` are no longer excluded for language analysis and search.
- "Discard changes?" confirmation popup doesn't pop up every single time you try to navigate to a new page after editting something in the site settings page anymore.
- Fixed an issue where Git repository URLs would sometimes be logged, potentially containing e.g. basic auth tokens.
- Fixed date formatting on the site admin Analytics page.
- File names of binary and large files are included in search results.

### Removed

- The deprecated environment variables `SRC_SESSION_STORE_REDIS` and `REDIS_MASTER_ENDPOINT` are no longer used to configure alternative redis endpoints. For more information, see "[using external services with Sourcegraph](https://docs.sourcegraph.com/admin/external_services)".

## 2.11.1

### Added

- A new site config option `git.cloneURLToRepositoryName` specifies manual mapping from Git clone URLs to Sourcegraph repository names. This is useful, for example, for Git submodules that have local clone URLs.

### Fixed

- Slack notifications for saved searches have been fixed.

## 2.11.0

### Changed

### Added

- Support for ACME "tls-alpn-01" challenges to obtain LetsEncrypt certificates. Previously Sourcegraph only supported ACME "http-01" challenges which required port 80 to be accessible.
- gitserver periodically removes stale lock files that git can leave behind.
- Commits with empty trees no longer return 404.
- Clients (browser/editor extensions) can now query configuration details from the `ClientConfiguration` GraphQL API.
- The config field `auth.accessTokens.allow` allows or restricts use of access tokens. It can be set to one of three values: "all-users-create" (the default), "none" (all access tokens are disabled), and "site-admin-create" (access tokens are enabled, but only site admins can create new access tokens). The field `auth.disableAccessTokens` is now deprecated in favor of this new field.
- A webhook endpoint now exists to trigger repository updates. For example, `curl -XPOST -H 'Authorization: token $ACCESS_TOKEN' $SOURCEGRAPH_ORIGIN/.api/repos/$REPO_URI/-/refresh`.
- Git submodules entries in the file tree now link to the submodule repository.

### Fixed

- An issue / edge case where the Code Intelligence management admin page would incorrectly show language servers as `Running` when they had been removed from Docker.
- Log level is respected in lsp-proxy logs.
- Fixed an error where text searches could be routed to a faulty search worker.
- Gitolite integration should correctly detect names which Gitolite would consider to be patterns, and not treat them as repositories.
- repo-updater backs off fetches on a repo that's failing to fetch.
- Attempts to add a repo with an empty string for the name are checked for and ignored.
- Fixed an issue where non-site-admin authenticated users could modify global settings (not site configuration), other organizations' settings, and other users' settings.
- Search results are rendered more eagerly, resulting in fewer blank file previews
- An issue where automatic code intelligence would fail to connect to the underlying `lsp` network, leading to `dial tcp: lookup lang on 0.0.0.0:53: no such host` errors.
- More useful error messages from lsp-proxy when a language server can't get a requested revision of a repository.
- Creation of a new user with the same name as an existing organization (and vice versa) is prevented.

### Removed

## 2.10.5

### Fixed

- Slack notifications for saved searches have been fixed.

## 2.10.4

### Fixed

- Fixed an issue that caused the frontend to return a HTTP 500 and log an error message like:
  ```
  lvl=eror msg="ui HTTP handler error response" method=GET status_code=500 error="Post http://127.0.0.1:3182/repo-lookup: context canceled"
  ```

## 2.10.3

### Fixed

- The SAML AuthnRequest signature when using HTTP redirect binding is now computed using a URL query string with correct ordering of parameters. Previously, the ordering was incorrect and caused errors when the IdP was configured to check the signature in the AuthnRequest.

## 2.10.2

### Fixed

- SAML IdP-initiated login previously failed with the IdP set a RelayState value. This now works.

## 2.10.1

### Changed

- Most `experimentalFeatures` in the site configuration now respond to configuration changes live, without requiring a server restart. As usual, you will be prompted for a restart after saving your configuration changes if one is required.
- Gravatar image avatars are no longer displayed for committers.

## 2.10.0

### Changed

- In the file tree, if a directory that contains only a single directory is expanded, its child directory is now expanded automatically.

### Fixed

- Fixed an issue where `sourcegraph/server` would not start code intelligence containers properly when the `sourcegraph/server` container was shut down non-gracefully.
- Fixed an issue where the file tree would return an error when navigating between repositories.

## 2.9.4

### Changed

- Repo-updater has a new and improved scheduler for periodic repo fetches. If you have problems with it, you can revert to the old behavior by adding `"experimentalFeatures": { "updateScheduler": "disabled" }` to your `config.json`.
- A once-off migration will run changing the layout of cloned repos on disk. This should only affect installations created January 2018 or before. There should be no user visible changes.
- Experimental feature flag "updateScheduler" enables a smarter and less spammy algorithm for automatic repository updates.
- It is no longer possible to disable code intelligence by unsetting the LSP_PROXY environment variable. Instead, code intelligence can be disabled per language on the site admin page (e.g. https://sourcegraph.example.com/site-admin/code-intelligence).
- Bitbucket API requests made by Sourcegraph are now under a self-enforced API rate limit (since Bitbucket Server does not have a concept of rate limiting yet). This will reduce any chance of Sourcegraph slowing down or causing trouble for Bitbucket Server instances connected to it. The limits are: 7,200 total requests/hr, with a bucket size / maximum burst size of 500 requests.
- Global, org, and user settings are now validated against the schema, so invalid settings will be shown in the settings editor with a red squiggly line.
- The `http-header` auth provider now supports being used with other auth providers (still only when `experimentalFeatures.multipleAuthProviders` is `true`).
- Periodic fetches of Gitolite-hosted repositories are now handled internally by repo-updater.

### Added

- The `log.sentry.dsn` field in the site config makes Sourcegraph log application errors to a Sentry instance.
- Two new repository page hotkeys were added: <kbd>r</kbd> to open the repositories menu and <kbd>v</kbd> to open the revision selector.
- Repositories are periodically (~45 days) recloned from the codehost. The codehost can be relied on to give an efficient packing. This is an alternative to running a memory and CPU intensive git gc and git prune.
- The `auth.sessionExpiry` field sets the session expiration age in seconds (defaults to 90 days).

### Fixed

- Fixed a bug in the API console that caused it to display as a blank page in some cases.
- Fixed cases where GitHub rate limit wasn't being respected.
- Fixed a bug where scrolling in references, history, etc. file panels was not possible in Firefox.
- Fixed cases where gitserver directory structure migration could fail/crash.
- Fixed "Generate access token" link on user settings page. Previously, this link would 404.
- Fixed a bug where the search query was not updated in the search bar when searching from the homepage.
- Fixed a possible crash in github-proxy.
- Fixed a bug where file matching for diff search was case sensitive by default.

### Removed

- `SOURCEGRAPH_CONFIG` environment variable has been removed. Site configuration is always read from and written to disk. You can configure the location by providing `SOURCEGRAPH_CONFIG_FILE`. The default path is `/etc/sourcegraph/config.json`.

## 2.9.3

### Changed

- The search results page will merge duplicated lines of context.
- The following deprecated site configuration properties have been removed: `github[].preemptivelyClone`, `gitOriginMap`, `phabricatorURL`, `githubPersonalAccessToken`, `githubEnterpriseURL`, `githubEnterpriseCert`, and `githubEnterpriseAccessToken`.
- The `settings` field in the site config file is deprecated and will not be supported in a future release. Site admins should move those settings (if any) to global settings (in the site admin UI). Global settings are preferred to site config file settings because the former can be applied without needing to restart/redeploy the Sourcegraph server or cluster.

### Fixed

- Fixed a goroutine leak which occurs when search requests are canceled.
- Console output should have fewer spurious line breaks.
- Fixed an issue where it was not possible to override the `StrictHostKeyChecking` SSH option in the SSH configuration.
- Cross-repository code intelligence indexing for non-Go languages is now working again (originally broken in 2.9.2).

## 2.9.1

### Fixed

- Fixed an issue where saving an organization's configuration would hang indefinitely.

## 2.9.0

### Changed

- Hover tooltips were rewritten to fix a couple of issues and are now much more robust, received a new design and show more information.
- The `max:` search flag was renamed to `count:` in 2.8.8, but for backward compatibility `max:` has been added back as a deprecated alias for `count:`.
- Drastically improved the performance / load time of the Code Intelligence site admin page.

### Added

- The site admin code intelligence page now displays an error or reason whenever language servers are unable to be managed from the UI or Sourcegraph API.
- The ability to directly specify the root import path of a repository via `.sourcegraph/config.json` in the repo root, instead of relying on the heuristics of the Go language server to detect it.

### Fixed

- Configuring Bitbucket Server now correctly suppresses the the toast message "Configure repositories and code hosts to add to Sourcegraph."
- A bug where canonical import path comments would not be detected by the Go language server's heuristics under `cmd/` folders.
- Fixed an issue where a repository would only be refreshed on demand by certain user actions (such as a page reload) and would otherwise not be updated when expected.
- If a code host returned a repository-not-found or unauthorized error (to `repo-updater`) for a repository that previously was known to Sourcegraph, then in some cases a misleading "Empty repository" screen was shown. Now the repository is displayed as though it still existed, using cached data; site admins must explicitly delete repositories on Sourcegraph after they have been deleted on the code host.
- Improved handling of GitHub API rate limit exhaustion cases. Cached repository metadata and Git data will be used to provide full functionality during this time, and log messages are more informative. Previously, in some cases, repositories would become inaccessible.
- Fixed an issue where indexed search would sometimes not indicate that there were more results to show for a given file.
- Fixed an issue where the code intelligence admin page would never finish loading language servers.

## 2.9.0-pre0

### Changed

- Search scopes have been consolidated into the "Filters" bar on the search results page.
- Usernames and organization names of up to 255 characters are allowed. Previously the max length was 38.

### Fixed

- The target commit ID of a Git tag object (i.e., not lightweight Git tag refs) is now dereferenced correctly. Previously the tag object's OID was given.
- Fixed an issue where AWS Code Commit would hit the rate limit.
- Fixed an issue where dismissing the search suggestions dropdown did not unfocus previously highlighted suggestions.
- Fixed an issue where search suggestions would appear twice.
- Indexed searches now return partial results if they timeout.
- Git repositories with files whose paths contain `.git` path components are now usable (via indexed and non-indexed search and code intelligence). These corrupt repositories are rare and generally were created by converting some other VCS repository to Git (the Git CLI will forbid creation of such paths).
- Various diff search performance improvements and bug fixes.
- New Phabricator extension versions would used cached stylesheets instead of the upgraded version.
- Fixed an issue where hovers would show an error for Rust and C/C++ files.

### Added

- The `sourcegraph/server` container now emits the most recent log message when redis terminates to make it easier to debug why redis stopped.
- Organization invites (which allow users to invite other users to join organizations) are significantly improved. A new accept-invitation page was added.
- The new help popover allows users to easily file issues in the Sourcegraph public issue tracker and view documentation.
- An issue where Java files would be highlighted incorrectly if they contained JavaDoc blocks with an uneven number of opening/closing `*`s.

### Removed

- The `secretKey` site configuration value is no longer needed. It was only used for generating tokens for inviting a user to an organization. The invitation is now stored in the database associated with the recipient, so a secret token is no longer needed.
- The `experimentalFeatures.searchTimeoutParameter` site configuration value has been removed. It defaulted to `enabled` in 2.8 and it is no longer possible to disable.

### Added

- Syntax highlighting for:
  - TOML files (including Go `Gopkg.lock` and Rust `Cargo.lock` files).
  - Rust files.
  - GraphQL files.
  - Protobuf files.
  - `.editorconfig` files.

## 2.8.9

### Changed

- The "invite user" site admin page was moved to a sub-page of the users page (`/site-admin/users/new`).
- It is now possible for a site admin to create a new user without providing an email address.

### Fixed

- Checks for whether a repo is cloned will no longer exhaust open file pools over time.

### Added

- The Phabricator extension shows code intelligence status and supports enabling / disabling code intelligence for files.

## 2.8.8

### Changed

- Queries for repositories (in the explore, site admin repositories, and repository header dropdown) are matched on case-insensitive substrings, not using fuzzy matching logic.
- HTTP Authorization headers with an unrecognized scheme are ignored; they no longer cause the HTTP request to be rejected with HTTP 401 Unauthorized and an "Invalid Authorization header." error.
- Renamed the `max` search flag to `count`. Searches that specify `count:` will fetch at least that number of results, or the full result set.
- Bumped `lsp-proxy`'s `initialize` timeout to 3 minutes for every language.
- Search results are now sorted by repository and file name.
- More easily accessible "Show more" button at the top of the search results page.
- Results from user satisfaction surveys are now always hosted locally and visible to admins. The `"experimentalFeatures": { "hostSurveysLocally" }` config option has been deprecated.
- If the OpenID Connect authentication provider reports that a user's email address is not verified, the authentication attempt will fail.

### Fixed

- Fixed an issue where the search results page would not update its title.
- The session cookie name is now `sgs` (not `sg-session`) so that Sourcegraph 2.7 and Sourcegraph 2.8 can be run side-by-side temporarily during a rolling update without clearing each other's session cookies.
- Fixed the default hostnames of the C# and R language servers
- Fixed an issue where deleting an organization prevented the creation of organizations with the name of the deleted organization.
- Non-UTF8 encoded files (e.g. ISO-8859-1/Latin1, UTF16, etc) are now displayed as text properly rather than being detected as binary files.
- Improved error message when lsp-proxy's initalize timeout occurs
- Fixed compatibility issues and added [instructions for using Microsoft ADFS 2.1 and 3.0 for SAML authentication](https://docs.sourcegraph.com/admin/auth/saml_with_microsoft_adfs).
- Fixed an issue where external accounts associated with deleted user accounts would still be returned by the GraphQL API. This caused the site admin external accounts page to fail to render in some cases.
- Significantly reduced the number of code host requests for non github.com or gitlab.com repositories.

### Added

- The repository revisions popover now shows the target commit's last-committed/authored date for branches and tags.
- Setting the env var `INSECURE_SAML_LOG_TRACES=1` on the server (or the `sourcegraph-frontend` pod in Kubernetes) causes all SAML requests and responses to be logged, which helps with debugging SAML.
- Site admins can now view user satisfaction surveys grouped by user, in addition to chronological order, and aggregate summary values (including the average score and the net promoter score over the last 30 days) are now displayed.
- The site admin overview page displays the site ID, the primary admin email, and premium feature usage information.
- Added Haskell as an experimental language server on the code intelligence admin page.

## 2.8.0

### Changed

- `gitMaxConcurrentClones` now also limits the concurrency of updates to repos in addition to the initial clone.
- In the GraphQL API, `site.users` has been renamed to `users`, `site.orgs` has been renamed to `organizations`, and `site.repositories` has been renamed to `repositories`.
- An authentication provider must be set in site configuration (see [authentication provider documentation](https://docs.sourcegraph.com/admin/auth)). Previously the server defaulted to builtin auth if none was set.
- If a process dies inside the Sourcegraph container the whole container will shut down. We suggest operators configure a [Docker Restart Policy](https://docs.docker.com/config/containers/start-containers-automatically/#restart-policy-details) or a [Kubernetes Restart Policy](https://kubernetes.io/docs/concepts/workloads/pods/pod-lifecycle/#restart-policy). Previously the container would operate in a degraded mode if a process died.
- Changes to the `auth.public` site config are applied immediately in `sourcegraph/server` (no restart needed).
- The new search timeout behavior is now enabled by default. Set `"experimentalFeatures": {"searchTimeoutParameter": "disabled"}` in site config to disable it.
- Search includes files up to 1MB (previous limit was 512KB for unindexed search and 128KB for indexed search).
- Usernames and email addresses reported by OpenID Connect and SAML auth providers are now trusted, and users will sign into existing Sourcegraph accounts that match on the auth provider's reported username or email.
- The repository sidebar file tree is much, much faster on massive repositories (200,000+ files)
- The SAML authentication provider was significantly improved. Users who were signed in using SAML previously will need to reauthenticate via SAML next time they visit Sourcegraph.
- The SAML `serviceProviderCertificate` and `serviceProviderPrivateKey` site config properties are now optional.

### Fixed

- Fixed an issue where Index Search status page failed to render.
- User data on the site admin Analytics page is now paginated, filterable by a user's recent activity, and searchable.
- The link to the root of a repository in the repository header now preserves the revision you're currently viewing.
- When using the `http-header` auth provider, signin/signup/signout links are now hidden.
- Repository paths beginning with `go/` are no longer reservered by Sourcegraph.
- Interpret `X-Forwarded-Proto` HTTP header when `httpToHttpsRedirect` is set to `load-balanced`.
- Deleting a user account no longer prevents the creation of a new user account with the same username and/or association with authentication provider account (SAML/OpenID/etc.)
- It is now possible for a user to verify an email address that was previously associated with now-deleted user account.
- Diff searches over empty repositories no longer fail (this was not an issue for Sourcegraph cluster deployments).
- Stray `tmp_pack_*` files from interrupted fetches should now go away.
- When multiple `repo:` tokens match the same repo, process @revspec requirements from all of them, not just the first one in the search.

### Removed

- The `ssoUserHeader` site config property (deprecated since January 2018) has been removed. The functionality was moved to the `http-header` authentication provider.
- The experiment flag `showMissingReposEnabled`, which defaulted to enabled, has been removed so it is no longer possible to disable this feature.
- Event-level telemetry has been completely removed from self-hosted Sourcegraph instances. As a result, the `disableTelemetry` site configuration option has been deprecated. The new site-admin Pings page clarifies the only high-level telemetry being sent to Sourcegraph.com.
- The deprecated `adminUsernames` site config property (deprecated since January 2018) has been removed because it is no longer necessary. Site admins can designate other users as site admins in the site admin area, and the first user to sign into a new instance always becomes a site admin (even when using an external authentication provider).

### Added

- The new repository contributors page (linked from the repository homepage) displays the top Git commit authors in a repository, with filtering options.
- Custom language servers in the site config may now specify a `metadata` property containing things like homepage/docs/issues URLs for the language server project, as well as whether or not the language server should be considered experimental (not ready for prime-time). This `metadata` will be displayed in the UI to better communicate the status of a language server project.
- Access tokens now have scopes (which define the set of operations they permit). All access tokens still provide full control of all resources associated with the user account (the `user:all` scope, which is now explicitly displayed).
- The new access token scope `site-admin:sudo` allows the holder to perform any action as any other user. Only site admins may create this token.
- Links to Sourcegraph's changelog have been added to the site admin Updates page and update alert.
- If the site configuration is invalid or uses deprecated properties, a global alert will be shown to all site admins.
- There is now a code intelligence status indicator when viewing files. It contains information about the capabailities of the language server that is providing code intelligence for the file.
- Java code intelligence can now be enabled for repositories that aren't automatically supported using a
  `javaconfig.json` file. For Gradle plugins, this file can be generated using
  the [Javaconfig Gradle plugin](https://docs.sourcegraph.com/extensions/language_servers/java#gradle-execution).
- The new `auth.providers` site config is an array of authentication provider objects. Currently only 1 auth provider is supported. The singular `auth.provider` is deprecated.
- Users authenticated with OpenID Connect are now able to sign out of Sourcegraph (if the provider supports token revocation or the end-session endpoint).
- Users can now specify the number of days, weeks, and months of site activity to query through the GraphQL API.
- Added 14 new experimental language servers on the code intelligence admin page.
- Added `httpStrictTransportSecurity` site configuration option to customize the Strict-Transport-Security HTTP header. It defaults to `max-age=31536000` (one year).
- Added `nameIDFormat` in the `saml` auth provider to set the SAML NameID format. The default changed from transient to persistent.
- (This feature has been removed.) Experimental env var expansion in site config JSON: set `SOURCEGRAPH_EXPAND_CONFIG_VARS=1` to replace `${var}` or `$var` (based on environment variables) in any string value in site config JSON (except for JSON object property names).
- The new (optional) SAML `serviceProviderIssuer` site config property (in an `auth.providers` array entry with `{"type":"saml", ...}`) allows customizing the SAML Service Provider issuer name.
- The site admin area now has an "Auth" section that shows the enabled authentication provider(s) and users' external accounts.

## 2.7.6

### Fixed

- If a user's account is deleted, session cookies for that user are no longer considered valid.

## 2.7.5

### Changed

- When deploying Sourcegraph to Kubernetes, RBAC is now used by default. Most Kubernetes clusters require it. See the Kubernetes installation instructions for more information (including disabling if needed).
- Increased git ssh connection timeout to 30s from 7s.
- The Phabricator integration no longer requires staging areas, but using them is still recommended because it improves performance.

### Fixed

- Fixed an issue where language servers that were not enabled would display the "Restart" button in the Code Intelligence management panel.
- Fixed an issue where the "Update" button in the Code Intelligence management panel would be displayed inconsistently.
- Fixed an issue where toggling a dynamic search scope would not also remove `@rev` (if specified)
- Fixed an issue where where modes that can only be determined by the full filename (not just the file extension) of a path weren't supported (Dockerfiles are the first example of this).
- Fixed an issue where the GraphiQL console failed when variables are specified.
- Indexed search no longer maintains its own git clones. For Kubernetes cluster deployments, this significantly reduces disk size requirements for the indexed-search pod.
- Fixed an issue where language server Docker containers would not be automatically restarted if they crashed (`sourcegraph/server` only).
- Fixed an issue where if the first user on a site authenticated via SSO, the site would remain stuck in uninitialized mode.

### Added

- More detailed progress information is displayed on pages that are waiting for repositories to clone.
- Admins can now see charts with daily, weekly, and monthly unique user counts by visiting the site-admin Analytics page.
- Admins can now host and see results from Sourcegraph user satisfaction surveys locally by setting the `"experimentalFeatures": { "hostSurveysLocally": "enabled"}` site config option. This feature will be enabled for all instances once stable.
- Access tokens are now supported for all authentication providers (including OpenID Connect and SAML, which were previously not supported).
- The new `motd` setting (in global, organization, and user settings) displays specified messages at the top of all pages.
- Site admins may now view all access tokens site-wide (for all users) and revoke tokens from the new access tokens page in the site admin area.

## 2.7.0

### Changed

- Missing repositories no longer appear as search results. Instead, a count of repositories that were not found is displayed above the search results. Hovering over the count will reveal the names of the missing repositories.
- "Show more" on the search results page will now reveal results that have already been fetched (if such results exist) without needing to do a new query.
- The bottom panel (on a file) now shows more tabs, including docstrings, multiple definitions, references (as before), external references grouped by repository, implementations (if supported by the language server), and file history.
- The repository sidebar file tree is much faster on massive repositories (200,000+ files)

### Fixed

- Searches no longer block if the index is unavailable (e.g. after the index pod restarts). Instead, it respects the normal search timeout and reports the situation to the user if the index is not yet available.
- Repository results are no longer returned for filters that are not supported (e.g. if `file:` is part of the search query)
- Fixed an issue where file tree elements may be scrolled out of view on page load.
- Fixed an issue that caused "Could not ensure repository updated" log messages when trying to update a large number of repositories from gitolite.
- When using an HTTP authentication proxy (`"auth.provider": "http-header"`), usernames are now properly normalized (special characters including `.` replaced with `-`). This fixes an issue preventing users from signing in if their username contained these special characters.
- Fixed an issue where the site-admin Updates page would incorrectly report that update checking was turned off when `telemetryDisabled` was set, even as it continued to report new updates.
- `repo:` filters that match multiple repositories and contain a revision specifier now correctly return partial results even if some of the matching repositories don't have a matching revision.
- Removed hardcoded list of supported languages for code intelligence. Any language can work now and support is determined from the server response.
- Fixed an issue where modifying `config.json` on disk would not correctly mark the server as needing a restart.
- Fixed an issue where certain diff searches (with very sparse matches in a repository's history) would incorrectly report no results found.
- Fixed an issue where the `langservers` field in the site-configuration didn't require both the `language` and `address` field to be specified for each entry

### Added

- Users (and site admins) may now create and manage access tokens to authenticate API clients. The site config `auth.disableAccessTokens` (renamed to `auth.accessTokens` in 2.11) disables this new feature. Access tokens are currently only supported when using the `builtin` and `http-header` authentication providers (not OpenID Connect or SAML).
- User and site admin management capabilities for user email addresses are improved.
- The user and organization management UI has been greatly improved. Site admins may now administer all organizations (even those they aren't a member of) and may edit profile info and configuration for all users.
- If SSO is enabled (via OpenID Connect or SAML) and the SSO system provides user avatar images and/or display names, those are now used by Sourcegraph.
- Enable new search timeout behavior by setting `"experimentalFeatures": { "searchTimeoutParameter": "enabled"}` in your site config.
  - Adds a new `timeout:` parameter to customize the timeout for searches. It defaults to 10s and may not be set higher than 1m.
  - The value of the `timeout:` parameter is a string that can be parsed by [time.Duration](https://golang.org/pkg/time/#ParseDuration) (e.g. "100ms", "2s").
  - When `timeout:` is not provided, search optimizes for retuning results as soon as possible and will include slower kinds of results (e.g. symbols) only if they are found quickly.
  - When `timeout:` is provided, all result kinds are given the full timeout to complete.
- A new user settings tokens page was added that allows users to obtain a token that they can use to authenticate to the Sourcegraph API.
- Code intelligence indexes are now built for all repositories in the background, regardless of whether or not they are visited directly by a user.
- Language servers are now automatically enabled when visiting a repository. For example, visiting a Go repository will now automatically download and run the relevant Docker container for Go code intelligence.
  - This change only affects when Sourcegraph is deployed using the `sourcegraph/server` Docker image (not using Kubernetes).
  - You will need to use the new `docker run` command at https://docs.sourcegraph.com/#quickstart in order for this feature to be enabled. Otherwise, you will receive errors in the log about `/var/run/docker.sock` and things will work just as they did before. See https://docs.sourcegraph.com/extensions/language_servers for more information.
- The site admin Analytics page will now display the number of "Code Intelligence" actions each user has made, including hovers, jump to definitions, and find references, on the Sourcegraph webapp or in a code host integration or extension.
- An experimental cross repository jump to definition which consults the OSS index on Sourcegraph.com. This is disabled by default; use `"experimentalFeatures": { "jumpToDefOSSIndex": "enabled" }` in your site configuration to enable it.
- Users can now view Git branches, tags, and commits, and compare Git branches and revisions on Sourcegraph. (The code host icon in the header takes you to the commit on the code host.)
- A new admin panel allows you to view and manage language servers. For Docker deployments, it allows you to enable/disable/update/restart language servers at the click of a button. For cluster deployments, it shows the current status of language servers.
- Users can now tweet their feedback about Sourcegraph when clicking on the feedback smiley located in the navbar and filling out a Twitter feedback form.
- A new button in the repository header toggles on/off the Git history panel for the current file.

## 2.6.8

### Bug fixes

- Searches of `type:repo` now work correctly with "Show more" and the `max` parameter.
- Fixes an issue where the server would crash if the DB was not available upon startup.

## 2.6.7

### Added

- The duration that the frontend waits for the PostgreSQL database to become available is now configurable with the `DB_STARTUP_TIMEOUT` env var (the value is any valid Go duration string).
- Dynamic search filters now suggest exclusions of Go test files, vendored files and node_modules files.

## 2.6.6

### Added

- Authentication to Bitbucket Server using username-password credentials is now supported (in the `bitbucketServer` site config `username`/`password` options), for servers running Bitbucket Server version 2.4 and older (which don't support personal access tokens).

## 2.6.5

### Added

- The externally accessible URL path `/healthz` performs a basic application health check, returning HTTP 200 on success and HTTP 500 on failure.

### Behavior changes

- Read-only forks on GitHub are no longer synced by default. If you want to add a readonly fork, navigate directly to the repository page on Sourcegraph to add it (e.g. https://sourcegraph.mycompany.internal/github.com/owner/repo). This prevents your repositories list from being cluttered with a large number of private forks of a private repository that you have access to. One notable example is https://github.com/EpicGames/UnrealEngine.
- SAML cookies now expire after 90 days. The previous behavior was every 1 hour, which was unintentionally low.

## 2.6.4

### Added

- Improve search timeout error messages
- Performance improvements for searching regular expressions that do not start with a literal.

## 2.6.3

### Bug fixes

- Symbol results are now only returned for searches that contain `type:symbol`

## 2.6.2

### Added

- More detailed logging to help diagnose errors with third-party authentication providers.
- Anchors (such as `#my-section`) in rendered Markdown files are now supported.
- Instrumentation section for admins. For each service we expose pprof, prometheus metrics and traces.

### Bug fixes

- Applies a 1s timeout to symbol search if invoked without specifying `type:` to not block plain text results. No change of behaviour if `type:symbol` is given explicitly.
- Only show line wrap toggle for code-view-rendered files.

## 2.6.1

### Bug fixes

- Fixes a bug where typing in the search query field would modify the expanded state of file search results.
- Fixes a bug where new logins via OpenID Connect would fail with the error `SSO error: ID Token verification failed`.

## 2.6.0

### Added

- Support for [Bitbucket Server](https://www.atlassian.com/software/bitbucket/server) as a codehost. Configure via the `bitbucketServer` site config field.
- Prometheus gauges for git clone queue depth (`src_gitserver_clone_queue`) and git ls-remote queue depth (`src_gitserver_lsremote_queue`).
- Slack notifications for saved searches may now be added for individual users (not just organizations).
- The new search filter `lang:` filters results by programming language (example: `foo lang:go` or `foo -lang:clojure`).
- Dynamic filters: filters generated from your search results to help refine your results.
- Search queries that consist only of `file:` now show files whose path matches the filters (instead of no results).
- Sourcegraph now automatically detects basic `$GOPATH` configurations found in `.envrc` files in the root of repositories.
- You can now configure the effective `$GOPATH`s of a repository by adding a `.sourcegraph/config.json` file to your repository with the contents `{"go": {"GOPATH": ["mygopath"]}}`.
- A new `"blacklistGoGet": ["mydomain.org,myseconddomain.com"]` offers users a quick escape hatch in the event that Sourcegraph is making unwanted `go get` or `git clone` requests to their website due to incorrectly-configured monorepos. Most users will never use this option.
- Search suggestions and results now include symbol results. The new filter `type:symbol` causes only symbol results to be shown.
  Additionally, symbols for a repository can be browsed in the new symbols sidebar.
- You can now expand and collapse all items on a search results page or selectively expand and collapse individual items.

### Configuration changes

- Reduced the `gitMaxConcurrentClones` site config option's default value from 100 to 5, to help prevent too many concurrent clones from causing issues on code hosts.
- Changes to some site configuration options are now automatically detected and no longer require a server restart. After hitting Save in the UI, you will be informed if a server restart is required, per usual.
- Saved search notifications are now only sent to the owner of a saved search (all of an organization's members for an organization-level saved search, or a single user for a user-level saved search). The `notifyUsers` and `notifyOrganizations` properties underneath `search.savedQueries` have been removed.
- Slack webhook URLs are now defined in user/organization JSON settings, not on the organization profile page. Previously defined organization Slack webhook URLs are automatically migrated to the organization's JSON settings.
- The "unlimited" value for `maxReposToSearch` is now `-1` instead of `0`, and `0` now means to use the default.
- `auth.provider` must be set (`builtin`, `openidconnect`, `saml`, `http-header`, etc.) to configure an authentication provider. Previously you could just set the detailed configuration property (`"auth.openIDConnect": {...}`, etc.) and it would implicitly enable that authentication provider.
- The `autoRepoAdd` site configuration property was removed. Site admins can add repositories via site configuration.

### Bug fixes

- Only cross reference index enabled repositories.
- Fixed an issue where search would return results with empty file contents for matches in submodules with indexing enabled. Searching over submodules is not supported yet, so these (empty) results have been removed.
- Fixed an issue where match highlighting would be incorrect on lines that contained multibyte characters.
- Fixed an issue where search suggestions would always link to master (and 404) even if the file only existed on a branch. Now suggestions always link to the revision that is being searched over.
- Fixed an issue where all file and repository links on the search results page (for all search results types) would always link to master branch, even if the results only existed in another branch. Now search results links always link to the revision that is being searched over.
- The first user to sign up for a (not-yet-initialized) server is made the site admin, even if they signed up using SSO. Previously if the first user signed up using SSO, they would not be a site admin and no site admin could be created.
- Fixed an issue where our code intelligence archive cache (in `lsp-proxy`) would not evict items from the disk. This would lead to disks running out of free space.

## 2.5.16, 2.5.17

- Version bump to keep deployment variants in sync.

## 2.5.15

### Bug fixes

- Fixed issue where a Sourcegraph cluster would incorrectly show "An update is available".
- Fixed Phabricator links to repositories
- Searches over a single repository are now less likely to immediately time out the first time they are searched.
- Fixed a bug where `auth.provider == "http-header"` would incorrectly require builtin authentication / block site access when `auth.public == "false"`.

### Phabricator Integration Changes

We now display a "View on Phabricator" link rather than a "View on other code host" link if you are using Phabricator and hosting on GitHub or another code host with a UI. Commit links also will point to Phabricator.

### Improvements to SAML authentication

You may now optionally provide the SAML Identity Provider metadata XML file contents directly, with the `auth.saml` `identityProviderMetadata` site configuration property. (Previously, you needed to specify the URL where that XML file was available; that is still possible and is more common.) The new option is useful for organizations whose SAML metadata is not web-accessible or while testing SAML metadata configuration changes.

## 2.5.13

### Improvements to builtin authentication

When using `auth.provider == "builtin"`, two new important changes mean that a Sourcegraph server will be locked down and only accessible to users who are invited by an admin user (previously, we advised users to place their own auth proxy in front of Sourcegraph servers).

1.  When `auth.provider == "builtin"` Sourcegraph will now by default require an admin to invite users instead of allowing anyone who can visit the site to sign up. Set `auth.allowSignup == true` to retain the old behavior of allowing anyone who can access the site to signup.
2.  When `auth.provider == "builtin"`, Sourcegraph will now respects a new `auth.public` site configuration option (default value: `false`). When `auth.public == false`, Sourcegraph will not allow anyone to access the site unless they have an account and are signed in.

## 2.4.3

### Added

- Code Intelligence support
- Custom links to code hosts with the `links:` config options in `repos.list`

### Changed

- Search by file path enabled by default

## 2.4.2

### Added

- Repository settings mirror/cloning diagnostics page

### Changed

- Repositories added from GitHub are no longer enabled by default. The site admin UI for enabling/disabling repositories is improved.

## 2.4.0

### Added

- Search files by name by including `type:path` in a search query
- Global alerts for configuration-needed and cloning-in-progress
- Better list interfaces for repositories, users, organizations, and threads
- Users can change their own password in settings
- Repository groups can now be specified in settings by site admins, organizations, and users. Then `repogroup:foo` in a search query will search over only those repositories specified for the `foo` repository group.

### Changed

- Log messages are much quieter by default

## 2.3.11

### Added

- Added site admin updates page and update checking
- Added site admin telemetry page

### Changed

- Enhanced site admin panel
- Changed repo- and SSO-related site config property names to be consistent, updated documentation

## 2.3.10

### Added

- Online site configuration editing and reloading

### Changed

- Site admins are now configured in the site admin area instead of in the `adminUsernames` config key or `ADMIN_USERNAMES` env var. Users specified in those deprecated configs will be designated as site admins in the database upon server startup until those configs are removed in a future release.

## 2.3.9

### Fixed

- An issue that prevented creation and deletion of saved queries

## 2.3.8

### Added

- Built-in authentication: you can now sign up without an SSO provider.
- Faster default branch code search via indexing.

### Fixed

- Many performance improvements to search.
- Much log spam has been eliminated.

### Changed

- We optionally read `SOURCEGRAPH_CONFIG` from `$DATA_DIR/config.json`.
- SSH key required to clone repositories from GitHub Enterprise when using a self-signed certificate.

## 0.3 - 13 December 2017

The last version without a CHANGELOG.<|MERGE_RESOLUTION|>--- conflicted
+++ resolved
@@ -20,11 +20,8 @@
 - The total size of all Git repositories and the lines of code for indexed branches are displayed in the site admin overview. [#15125](https://github.com/sourcegraph/sourcegraph/issues/15125)
 - Extensions can now add decorations to files on the sidebar tree view and tree page through the experimental `FileDecoration` API. [#15833](https://github.com/sourcegraph/sourcegraph/pull/15833)
 - Extensions can now easily query the Sourcegraph GraphQL API through a dedicated API method. [#15566](https://github.com/sourcegraph/sourcegraph/pull/15566)
-<<<<<<< HEAD
 - When a newer version of a campaign spec is uploaded, a message is now displayed when viewing the campaign or an outdated campaign spec. [#14532](https://github.com/sourcegraph/sourcegraph/issues/14532)
-=======
 - Individual changesets can now be downloaded as a diff. [#16098](https://github.com/sourcegraph/sourcegraph/issues/16098)
->>>>>>> 750c5482
 
 ### Changed
 
